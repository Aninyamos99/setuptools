--- conflicted
+++ resolved
@@ -5,10 +5,7 @@
 from distutils.version import StrictVersion
 from imp import PKG_DIRECTORY, PY_COMPILED, PY_SOURCE, PY_FROZEN
 
-<<<<<<< HEAD
-=======
 
->>>>>>> 1bd827ef
 __all__ = [
     'Require', 'find_module', 'get_module_constant', 'extract_constant'
 ]
@@ -81,17 +78,6 @@
         return self.version_ok(version)
 
 
-<<<<<<< HEAD
-def _iter_code(code):
-    """Yield '(op,arg)' pair for each operation in code object 'code'"""
-    return (
-        (op.opcode, op.arg)
-        for op in dis.Bytecode(code)
-    )
-
-
-=======
->>>>>>> 1bd827ef
 def find_module(module, paths=None):
     """Just like 'imp.find_module()', but with package support"""
 
@@ -161,8 +147,6 @@
         # name's not there, can't possibly be an assignment
         return None
 
-    from dis import Bytecode
-
     name_idx = list(code.co_names).index(symbol)
 
     STORE_NAME = 90
@@ -171,7 +155,7 @@
 
     const = default
 
-    for byte_code in Bytecode(code):
+    for byte_code in dis.Bytecode(code):
         op = byte_code.opcode
         arg = byte_code.arg
 
