--- conflicted
+++ resolved
@@ -9,19 +9,11 @@
 import unicodedata
 import contextlib
 
-<<<<<<< HEAD
 import six
-
-from setuptools.tests import environment, test_svn
-from setuptools.tests.py26compat import skipIf
-from setuptools.command.sdist import sdist, walk_revctrl
-=======
 import pytest
 
 import pkg_resources
-from setuptools.compat import StringIO, unicode, PY3, PY2
 from setuptools.command.sdist import sdist
->>>>>>> 41f2c5ec
 from setuptools.command.egg_info import manifest_maker
 from setuptools.dist import Distribution
 
@@ -344,14 +336,9 @@
             filename = filename.decode('latin-1')
             assert filename not in cmd.filelist.files
 
-<<<<<<< HEAD
-    @skipIf(six.PY3 and locale.getpreferredencoding() != 'UTF-8',
-            'Unittest fails if locale is not utf-8 but the manifests is recorded correctly')
-=======
-    @pytest.mark.skipif(PY3 and locale.getpreferredencoding() != 'UTF-8',
+    @pytest.mark.skipif(six.PY3 and locale.getpreferredencoding() != 'UTF-8',
         reason='Unittest fails if locale is not utf-8 but the manifests is '
             'recorded correctly')
->>>>>>> 41f2c5ec
     def test_sdist_with_utf8_encoded_filename(self):
         # Test for #303.
         dist = Distribution(SETUP_ATTRS)
