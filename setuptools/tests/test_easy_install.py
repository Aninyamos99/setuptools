"""Easy install Tests
"""
import sys
import os
import shutil
import tempfile
import unittest
import site
<<<<<<< HEAD
from setuptools.compat import StringIO, next
=======
import textwrap
import tarfile
import urlparse
import StringIO
import distutils.core

from setuptools.sandbox import run_setup, SandboxViolation
>>>>>>> db678072
from setuptools.command.easy_install import easy_install, get_script_args, main
from setuptools.command.easy_install import  PthDistributions
from setuptools.command import easy_install as easy_install_pkg
from setuptools.dist import Distribution
from pkg_resources import Distribution as PRDistribution
import setuptools.tests.server

try:
    # import multiprocessing solely for the purpose of testing its existence
    __import__('multiprocessing')
    import logging
    _LOG = logging.getLogger('test_easy_install')
    logging.basicConfig(level=logging.INFO, stream=sys.stderr)
    _MULTIPROC = True
except ImportError:
    _MULTIPROC = False
    _LOG = None

class FakeDist(object):
    def get_entry_map(self, group):
        if group != 'console_scripts':
            return {}
        return {'name': 'ep'}

    def as_requirement(self):
        return 'spec'

WANTED = """\
#!%s
# EASY-INSTALL-ENTRY-SCRIPT: 'spec','console_scripts','name'
__requires__ = 'spec'
import sys
from pkg_resources import load_entry_point

if __name__ == '__main__':
    sys.exit(
        load_entry_point('spec', 'console_scripts', 'name')()
    )
""" % sys.executable

SETUP_PY = """\
from setuptools import setup

setup(name='foo')
"""

class TestEasyInstallTest(unittest.TestCase):

    def test_install_site_py(self):
        dist = Distribution()
        cmd = easy_install(dist)
        cmd.sitepy_installed = False
        cmd.install_dir = tempfile.mkdtemp()
        try:
            cmd.install_site_py()
            sitepy = os.path.join(cmd.install_dir, 'site.py')
            self.assertTrue(os.path.exists(sitepy))
        finally:
            shutil.rmtree(cmd.install_dir)

    def test_get_script_args(self):
        dist = FakeDist()

        old_platform = sys.platform
        try:
<<<<<<< HEAD
            name, script = next(get_script_args(dist))
=======
            name, script = [i for i in get_script_args(dist).next()][0:2]
>>>>>>> db678072
        finally:
            sys.platform = old_platform

        self.assertEqual(script, WANTED)

    def test_no_setup_cfg(self):
        # makes sure easy_install as a command (main)
        # doesn't use a setup.cfg file that is located
        # in the current working directory
        dir = tempfile.mkdtemp()
        setup_cfg = open(os.path.join(dir, 'setup.cfg'), 'w')
        setup_cfg.write('[easy_install]\nfind_links = http://example.com')
        setup_cfg.close()
        setup_py = open(os.path.join(dir, 'setup.py'), 'w')
        setup_py.write(SETUP_PY)
        setup_py.close()

        from setuptools.dist import Distribution

        def _parse_command_line(self):
            msg = 'Error: a local setup.cfg was used'
            opts = self.command_options
            if 'easy_install' in opts:
                assert 'find_links' not in opts['easy_install'], msg
            return self._old_parse_command_line()

        Distribution._old_parse_command_line = Distribution.parse_command_line
        Distribution.parse_command_line = _parse_command_line

        old_wd = os.getcwd()
        try:
            os.chdir(dir)
            reset_setup_stop_context(
                lambda: self.assertRaises(SystemExit, main, [])
            )
        finally:
            os.chdir(old_wd)
            shutil.rmtree(dir)
            Distribution.parse_command_line = Distribution._old_parse_command_line

    def test_no_find_links(self):
        # new option '--no-find-links', that blocks find-links added at
        # the project level
        dist = Distribution()
        cmd = easy_install(dist)
        cmd.check_pth_processing = lambda: True
        cmd.no_find_links = True
        cmd.find_links = ['link1', 'link2']
        cmd.install_dir = os.path.join(tempfile.mkdtemp(), 'ok')
        cmd.args = ['ok']
        cmd.ensure_finalized()
        self.assertEqual(cmd.package_index.scanned_urls, {})

        # let's try without it (default behavior)
        cmd = easy_install(dist)
        cmd.check_pth_processing = lambda: True
        cmd.find_links = ['link1', 'link2']
        cmd.install_dir = os.path.join(tempfile.mkdtemp(), 'ok')
        cmd.args = ['ok']
        cmd.ensure_finalized()
<<<<<<< HEAD
        keys = sorted(cmd.package_index.scanned_urls.keys())
        self.assertEquals(keys, ['link1', 'link2'])
=======
        keys = cmd.package_index.scanned_urls.keys()
        keys.sort()
        self.assertEqual(keys, ['link1', 'link2'])
>>>>>>> db678072


class TestPTHFileWriter(unittest.TestCase):
    def test_add_from_cwd_site_sets_dirty(self):
        '''a pth file manager should set dirty
        if a distribution is in site but also the cwd
        '''
        pth = PthDistributions('does-not_exist', [os.getcwd()])
        self.assertTrue(not pth.dirty)
        pth.add(PRDistribution(os.getcwd()))
        self.assertTrue(pth.dirty)

    def test_add_from_site_is_ignored(self):
        if os.name != 'nt':
            location = '/test/location/does-not-have-to-exist'
        else:
            location = 'c:\\does_not_exist'
        pth = PthDistributions('does-not_exist', [location, ])
        self.assertTrue(not pth.dirty)
        pth.add(PRDistribution(location))
        self.assertTrue(not pth.dirty)


class TestUserInstallTest(unittest.TestCase):

    def setUp(self):
        self.dir = tempfile.mkdtemp()
        setup = os.path.join(self.dir, 'setup.py')
        f = open(setup, 'w')
        f.write(SETUP_PY)
        f.close()
        self.old_cwd = os.getcwd()
        os.chdir(self.dir)
        if sys.version >= "2.6":
            self.old_has_site = easy_install_pkg.HAS_USER_SITE
            self.old_file = easy_install_pkg.__file__
            self.old_base = site.USER_BASE
            site.USER_BASE = tempfile.mkdtemp()
            self.old_site = site.USER_SITE
            site.USER_SITE = tempfile.mkdtemp()
            easy_install_pkg.__file__ = site.USER_SITE

    def tearDown(self):
        os.chdir(self.old_cwd)
        shutil.rmtree(self.dir)
        if sys.version >= "2.6":
            shutil.rmtree(site.USER_BASE)
            shutil.rmtree(site.USER_SITE)
            site.USER_BASE = self.old_base
            site.USER_SITE = self.old_site
            easy_install_pkg.HAS_USER_SITE = self.old_has_site
            easy_install_pkg.__file__ = self.old_file

    def test_user_install_implied(self):
        easy_install_pkg.HAS_USER_SITE = True # disabled sometimes
        #XXX: replace with something meaningfull
        if sys.version < "2.6":
            return #SKIP
        dist = Distribution()
        dist.script_name = 'setup.py'
        cmd = easy_install(dist)
        cmd.args = ['py']
        cmd.ensure_finalized()
        self.assertTrue(cmd.user, 'user should be implied')

    def test_multiproc_atexit(self):
        if not _MULTIPROC:
            return
        _LOG.info('this should not break')

    def test_user_install_not_implied_without_usersite_enabled(self):
        easy_install_pkg.HAS_USER_SITE = False # usually enabled
        #XXX: replace with something meaningfull
        if sys.version < "2.6":
            return #SKIP
        dist = Distribution()
        dist.script_name = 'setup.py'
        cmd = easy_install(dist)
        cmd.args = ['py']
        cmd.initialize_options()
        self.assertFalse(cmd.user, 'NOT user should be implied')

    def test_local_index(self):
        # make sure the local index is used
        # when easy_install looks for installed
        # packages
        new_location = tempfile.mkdtemp()
        target = tempfile.mkdtemp()
        egg_file = os.path.join(new_location, 'foo-1.0.egg-info')
        f = open(egg_file, 'w')
        try:
            f.write('Name: foo\n')
        except:
            f.close()

        sys.path.append(target)
        old_ppath = os.environ.get('PYTHONPATH')
        os.environ['PYTHONPATH'] = os.path.pathsep.join(sys.path)
        try:
            dist = Distribution()
            dist.script_name = 'setup.py'
            cmd = easy_install(dist)
            cmd.install_dir = target
            cmd.args = ['foo']
            cmd.ensure_finalized()
            cmd.local_index.scan([new_location])
            res = cmd.easy_install('foo')
            self.assertEqual(os.path.realpath(res.location),
                             os.path.realpath(new_location))
        finally:
            sys.path.remove(target)
            for basedir in [new_location, target, ]:
                if not os.path.exists(basedir) or not os.path.isdir(basedir):
                    continue
                try:
                    shutil.rmtree(basedir)
                except:
                    pass
            if old_ppath is not None:
                os.environ['PYTHONPATH'] = old_ppath
            else:
                del os.environ['PYTHONPATH']

    def test_setup_requires(self):
        """Regression test for issue #318

        Ensures that a package with setup_requires can be installed when
        distribute is installed in the user site-packages without causing a
        SandboxViolation.
        """

        test_setup_attrs = {
            'name': 'test_pkg', 'version': '0.0',
            'setup_requires': ['foobar'],
            'dependency_links': [os.path.abspath(self.dir)]
        }

        test_pkg = os.path.join(self.dir, 'test_pkg')
        test_setup_py = os.path.join(test_pkg, 'setup.py')
        test_setup_cfg = os.path.join(test_pkg, 'setup.cfg')
        os.mkdir(test_pkg)

        f = open(test_setup_py, 'w')
        f.write(textwrap.dedent("""\
            import setuptools
            setuptools.setup(**%r)
        """ % test_setup_attrs))
        f.close()

        foobar_path = os.path.join(self.dir, 'foobar-0.1.tar.gz')
        make_trivial_sdist(
            foobar_path,
            textwrap.dedent("""\
                import setuptools
                setuptools.setup(
                    name='foobar',
                    version='0.1'
                )
            """))

        old_stdout = sys.stdout
        old_stderr = sys.stderr
        sys.stdout = StringIO.StringIO()
        sys.stderr = StringIO.StringIO()
        try:
            reset_setup_stop_context(
                lambda: run_setup(test_setup_py, ['install'])
            )
        except SandboxViolation:
            self.fail('Installation caused SandboxViolation')
        finally:
            sys.stdout = old_stdout
            sys.stderr = old_stderr


class TestSetupRequires(unittest.TestCase):

    def test_setup_requires_honors_fetch_params(self):
        """
        When easy_install installs a source distribution which specifies
        setup_requires, it should honor the fetch parameters (such as
        allow-hosts, index-url, and find-links).
        """
        # set up a server which will simulate an alternate package index.
        p_index = setuptools.tests.server.MockServer()
        p_index.start()
        netloc = 1
        p_index_loc = urlparse.urlparse(p_index.url)[netloc]
        if p_index_loc.endswith(':0'):
            # Some platforms (Jython) don't find a port to which to bind,
            #  so skip this test for them.
            return

        # I realize this is all-but-impossible to read, because it was
        #  ported from some well-factored, safe code using 'with'. If you
        #  need to maintain this code, consider making the changes in
        #  the parent revision (of this comment) and then port the changes
        #  back for Python 2.4 (or deprecate Python 2.4).

        def install(dist_file):
            def install_at(temp_install_dir):
                def install_env():
                    ei_params = ['--index-url', p_index.url,
                        '--allow-hosts', p_index_loc,
                        '--exclude-scripts', '--install-dir', temp_install_dir,
                        dist_file]
                    def install_clean_reset():
                        def install_clean_argv():
                            # attempt to install the dist. It should fail because
                            #  it doesn't exist.
                            self.assertRaises(SystemExit,
                                easy_install_pkg.main, ei_params)
                        argv_context(install_clean_argv, ['easy_install'])
                    reset_setup_stop_context(install_clean_reset)
                environment_context(install_env, PYTHONPATH=temp_install_dir)
            tempdir_context(install_at)

        # create an sdist that has a build-time dependency.
        self.create_sdist(install)

        # there should have been two or three requests to the server
        #  (three happens on Python 3.3a)
        self.assertTrue(2 <= len(p_index.requests) <= 3)
        self.assertEqual(p_index.requests[0].path, '/does-not-exist/')

    def create_sdist(self, installer):
        """
        Create an sdist with a setup_requires dependency (of something that
        doesn't exist) and invoke installer on it.
        """
        def build_sdist(dir):
            dist_path = os.path.join(dir, 'distribute-test-fetcher-1.0.tar.gz')
            make_trivial_sdist(
                dist_path,
                textwrap.dedent("""
                    import setuptools
                    setuptools.setup(
                        name="distribute-test-fetcher",
                        version="1.0",
                        setup_requires = ['does-not-exist'],
                    )
                """).lstrip())
            installer(dist_path)
        tempdir_context(build_sdist)


def make_trivial_sdist(dist_path, setup_py):
    """Create a simple sdist tarball at dist_path, containing just a
    setup.py, the contents of which are provided by the setup_py string.
    """

    setup_py_file = tarfile.TarInfo(name='setup.py')
    try:
        # Python 3 (StringIO gets converted to io module)
        MemFile = StringIO.BytesIO
    except AttributeError:
        MemFile = StringIO.StringIO
    setup_py_bytes = MemFile(setup_py.encode('utf-8'))
    setup_py_file.size = len(setup_py_bytes.getvalue())
    dist = tarfile.open(dist_path, 'w:gz')
    try:
        dist.addfile(setup_py_file, fileobj=setup_py_bytes)
    finally:
        dist.close()


def tempdir_context(f, cd=lambda dir:None):
    """
    Invoke f in the context
    """
    temp_dir = tempfile.mkdtemp()
    orig_dir = os.getcwd()
    try:
        cd(temp_dir)
        f(temp_dir)
    finally:
        cd(orig_dir)
        shutil.rmtree(temp_dir)

def environment_context(f, **updates):
    """
    Invoke f in the context
    """
    old_env = os.environ.copy()
    os.environ.update(updates)
    try:
        f()
    finally:
        for key in updates:
            del os.environ[key]
        os.environ.update(old_env)

def argv_context(f, repl):
    """
    Invoke f in the context
    """
    old_argv = sys.argv[:]
    sys.argv[:] = repl
    try:
        f()
    finally:
        sys.argv[:] = old_argv

def reset_setup_stop_context(f):
    """
    When the distribute tests are run using setup.py test, and then
    one wants to invoke another setup() command (such as easy_install)
    within those tests, it's necessary to reset the global variable
    in distutils.core so that the setup() command will run naturally.
    """
    setup_stop_after = distutils.core._setup_stop_after
    distutils.core._setup_stop_after = None
    try:
        f()
    finally:
        distutils.core._setup_stop_after = setup_stop_after<|MERGE_RESOLUTION|>--- conflicted
+++ resolved
@@ -6,17 +6,13 @@
 import tempfile
 import unittest
 import site
-<<<<<<< HEAD
-from setuptools.compat import StringIO, next
-=======
+from setuptools.compat import StringIO, BytesIO, next
+from setuptools.compat import urlparse
 import textwrap
 import tarfile
-import urlparse
-import StringIO
 import distutils.core
 
 from setuptools.sandbox import run_setup, SandboxViolation
->>>>>>> db678072
 from setuptools.command.easy_install import easy_install, get_script_args, main
 from setuptools.command.easy_install import  PthDistributions
 from setuptools.command import easy_install as easy_install_pkg
@@ -82,11 +78,7 @@
 
         old_platform = sys.platform
         try:
-<<<<<<< HEAD
-            name, script = next(get_script_args(dist))
-=======
-            name, script = [i for i in get_script_args(dist).next()][0:2]
->>>>>>> db678072
+            name, script = [i for i in next(get_script_args(dist))][0:2]
         finally:
             sys.platform = old_platform
 
@@ -147,14 +139,8 @@
         cmd.install_dir = os.path.join(tempfile.mkdtemp(), 'ok')
         cmd.args = ['ok']
         cmd.ensure_finalized()
-<<<<<<< HEAD
         keys = sorted(cmd.package_index.scanned_urls.keys())
-        self.assertEquals(keys, ['link1', 'link2'])
-=======
-        keys = cmd.package_index.scanned_urls.keys()
-        keys.sort()
         self.assertEqual(keys, ['link1', 'link2'])
->>>>>>> db678072
 
 
 class TestPTHFileWriter(unittest.TestCase):
@@ -317,8 +303,8 @@
 
         old_stdout = sys.stdout
         old_stderr = sys.stderr
-        sys.stdout = StringIO.StringIO()
-        sys.stderr = StringIO.StringIO()
+        sys.stdout = StringIO()
+        sys.stderr = StringIO()
         try:
             reset_setup_stop_context(
                 lambda: run_setup(test_setup_py, ['install'])
@@ -342,7 +328,7 @@
         p_index = setuptools.tests.server.MockServer()
         p_index.start()
         netloc = 1
-        p_index_loc = urlparse.urlparse(p_index.url)[netloc]
+        p_index_loc = urlparse(p_index.url)[netloc]
         if p_index_loc.endswith(':0'):
             # Some platforms (Jython) don't find a port to which to bind,
             #  so skip this test for them.
@@ -409,9 +395,9 @@
     setup_py_file = tarfile.TarInfo(name='setup.py')
     try:
         # Python 3 (StringIO gets converted to io module)
-        MemFile = StringIO.BytesIO
+        MemFile = BytesIO
     except AttributeError:
-        MemFile = StringIO.StringIO
+        MemFile = StringIO
     setup_py_bytes = MemFile(setup_py.encode('utf-8'))
     setup_py_file.size = len(setup_py_bytes.getvalue())
     dist = tarfile.open(dist_path, 'w:gz')
