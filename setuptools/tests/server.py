"""Basic http server for tests to simulate PyPI or custom indexes
"""

import time
import threading
<<<<<<< HEAD
=======
from setuptools.compat import BaseHTTPRequestHandler
from setuptools.compat import HTTPServer, SimpleHTTPRequestHandler
>>>>>>> 41f2c5ec

from six.moves import BaseHTTPServer, SimpleHTTPServer, urllib

class IndexServer(BaseHTTPServer.HTTPServer):
    """Basic single-threaded http server simulating a package index

    You can use this server in unittest like this::
        s = IndexServer()
        s.start()
        index_url = s.base_url() + 'mytestindex'
        # do some test requests to the index
        # The index files should be located in setuptools/tests/indexes
        s.stop()
    """
    def __init__(self, server_address=('', 0),
            RequestHandlerClass=SimpleHTTPServer.SimpleHTTPRequestHandler):
        BaseHTTPServer.HTTPServer.__init__(self, server_address,
            RequestHandlerClass)
        self._run = True

    def start(self):
        self.thread = threading.Thread(target=self.serve_forever)
        self.thread.start()

    def stop(self):
        "Stop the server"

        # Let the server finish the last request and wait for a new one.
        time.sleep(0.1)

<<<<<<< HEAD
        # self.shutdown is not supported on python < 2.6, so just
        #  set _run to false, and make a request, causing it to
        #  terminate.
        self._run = False
        url = 'http://127.0.0.1:%(server_port)s/' % vars(self)
        try:
            if sys.version_info >= (2, 6):
                urllib.request.urlopen(url, timeout=5)
            else:
                urllib.request.urlopen(url)
        except urllib.error.URLError:
            # ignore any errors; all that's important is the request
            pass
=======
        self.shutdown()
>>>>>>> 41f2c5ec
        self.thread.join()
        self.socket.close()

    def base_url(self):
        port = self.server_port
        return 'http://127.0.0.1:%s/setuptools/tests/indexes/' % port

class RequestRecorder(BaseHTTPServer.BaseHTTPRequestHandler):
    def do_GET(self):
        requests = vars(self.server).setdefault('requests', [])
        requests.append(self)
        self.send_response(200, 'OK')

class MockServer(BaseHTTPServer.HTTPServer, threading.Thread):
    """
    A simple HTTP Server that records the requests made to it.
    """
    def __init__(self, server_address=('', 0),
            RequestHandlerClass=RequestRecorder):
        BaseHTTPServer.HTTPServer.__init__(self, server_address,
            RequestHandlerClass)
        threading.Thread.__init__(self)
        self.setDaemon(True)
        self.requests = []

    def run(self):
        self.serve_forever()

    @property
    def url(self):
        return 'http://localhost:%(server_port)s/' % vars(self)<|MERGE_RESOLUTION|>--- conflicted
+++ resolved
@@ -3,13 +3,8 @@
 
 import time
 import threading
-<<<<<<< HEAD
-=======
-from setuptools.compat import BaseHTTPRequestHandler
-from setuptools.compat import HTTPServer, SimpleHTTPRequestHandler
->>>>>>> 41f2c5ec
 
-from six.moves import BaseHTTPServer, SimpleHTTPServer, urllib
+from six.moves import BaseHTTPServer, SimpleHTTPServer
 
 class IndexServer(BaseHTTPServer.HTTPServer):
     """Basic single-threaded http server simulating a package index
@@ -38,23 +33,7 @@
         # Let the server finish the last request and wait for a new one.
         time.sleep(0.1)
 
-<<<<<<< HEAD
-        # self.shutdown is not supported on python < 2.6, so just
-        #  set _run to false, and make a request, causing it to
-        #  terminate.
-        self._run = False
-        url = 'http://127.0.0.1:%(server_port)s/' % vars(self)
-        try:
-            if sys.version_info >= (2, 6):
-                urllib.request.urlopen(url, timeout=5)
-            else:
-                urllib.request.urlopen(url)
-        except urllib.error.URLError:
-            # ignore any errors; all that's important is the request
-            pass
-=======
         self.shutdown()
->>>>>>> 41f2c5ec
         self.thread.join()
         self.socket.close()
 
