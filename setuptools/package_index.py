--- conflicted
+++ resolved
@@ -1,10 +1,6 @@
 """PyPI and direct package downloading"""
-<<<<<<< HEAD
 import sys, os.path, re, shutil, random, socket
-=======
-import sys, os.path, re, urlparse, urllib, urllib2, shutil, random, socket, cStringIO
 import itertools
->>>>>>> 641eac65
 import base64
 from pkg_resources import *
 from distutils import log
