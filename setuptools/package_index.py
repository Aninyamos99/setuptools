--- conflicted
+++ resolved
@@ -1,12 +1,7 @@
 """PyPI and direct package downloading"""
-<<<<<<< HEAD
-import sys, os.path, re, urlparse, urllib, urllib2, shutil, random, socket, cStringIO
+import sys, os.path, re, urlparse, urllib2, shutil, random, socket, cStringIO
 import base64
-import httplib
-=======
-import sys, os.path, re, urlparse, urllib2, shutil, random, socket, cStringIO
 import httplib, urllib
->>>>>>> 742bd477
 from pkg_resources import *
 from distutils import log
 from distutils.errors import DistutilsError
@@ -203,12 +198,8 @@
             return
 
         self.info("Reading %s", url)
-<<<<<<< HEAD
+        self.fetched_urls[url] = True   # prevent multiple fetch attempts
         f = self.open_url(url, "Download error on %s: %%s -- Some packages may not be found!" % url)
-=======
-        self.fetched_urls[url] = True   # prevent multiple fetch attempts
-        f = self.open_url(url, "Download error: %s -- Some packages may not be found!")
->>>>>>> 742bd477
         if f is None: return
         self.fetched_urls[f.url] = True
         if 'html' not in f.headers.get('content-type', '').lower():
@@ -441,11 +432,7 @@
 
     def fetch_distribution(self,
         requirement, tmpdir, force_scan=False, source=False, develop_ok=False,
-<<<<<<< HEAD
         local_index=None
-=======
-        local_index=None, 
->>>>>>> 742bd477
     ):
         """Obtain a distribution suitable for fulfilling `requirement`
 
@@ -468,13 +455,9 @@
         skipped = {}
         dist = None
 
-<<<<<<< HEAD
         def find(req, env=None):
             if env is None:
                 env = self
-=======
-        def find(env, req):
->>>>>>> 742bd477
             # Find a matching distribution; may be called more than once
 
             for dist in env[req.key]:
@@ -493,25 +476,18 @@
         if force_scan:
             self.prescan()
             self.find_packages(requirement)
-<<<<<<< HEAD
             dist = find(requirement)
 
         if local_index is not None:
             dist = dist or find(requirement, local_index)
-=======
-            dist = find(self, requirement)
-            
-        if local_index is not None:
-            dist = dist or find(local_index, requirement)
->>>>>>> 742bd477
 
         if dist is None and self.to_scan is not None:
             self.prescan()
-            dist = find(self, requirement)
+            dist = find(requirement)
 
         if dist is None and not force_scan:
             self.find_packages(requirement)
-            dist = find(self, requirement)
+            dist = find(requirement)
 
         if dist is None:
             self.warn(
@@ -598,13 +574,8 @@
             bs = self.dl_blocksize
             size = -1
             if "content-length" in headers:
-<<<<<<< HEAD
                 # Some servers return multiple Content-Length headers :(
-                content_length = headers.get("Content-Length")
-                size = int(content_length)
-=======
                 size = max(map(int,headers.getheaders("Content-Length")))
->>>>>>> 742bd477
                 self.reporthook(url, filename, blocknum, bs, size)
             tfp = open(filename,'wb')
             while True:
@@ -627,7 +598,8 @@
 
 
     def open_url(self, url, warning=None):
-        if url.startswith('file:'): return local_open(url)
+        if url.startswith('file:'):
+            return local_open(url)
         try:
             return open_with_auth(url)
         except (ValueError, httplib.InvalidURL), v:
@@ -639,7 +611,6 @@
         except urllib2.HTTPError, v:
             return v
         except urllib2.URLError, v:
-<<<<<<< HEAD
             if warning:
                 self.warn(warning, v.reason)
             else:
@@ -658,15 +629,6 @@
             else:
                 raise DistutilsError("Download error for %s: %s"
                                      % (url, v))
-=======
-            reason = v.reason
-        except httplib.HTTPException, v: 
-            reason = "%s: %s" % (v.__doc__ or v.__class__.__name__, v)
-        if warning:
-            self.warn(warning, reason)
-        else:
-            raise DistutilsError("Download error for %s: %s" % (url, reason))
->>>>>>> 742bd477
 
     def _download_url(self, scheme, url, tmpdir):
         # Determine download filename
