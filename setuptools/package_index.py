--- conflicted
+++ resolved
@@ -1,11 +1,8 @@
 """PyPI and direct package downloading"""
 import sys, os.path, re, urlparse, urllib2, shutil, random, socket, cStringIO
-<<<<<<< HEAD
 import base64
 import httplib, urllib
-=======
-import httplib, urllib; from setuptools import ssl_support
->>>>>>> 43052941
+from setuptools import ssl_support
 from pkg_resources import *
 from distutils import log
 from distutils.errors import DistutilsError
@@ -605,8 +602,7 @@
         if url.startswith('file:'):
             return local_open(url)
         try:
-<<<<<<< HEAD
-            return open_with_auth(url)
+            return open_with_auth(url, self.opener)
         except (ValueError, httplib.InvalidURL), v:
             msg = ' '.join([str(arg) for arg in v.args])
             if warning:
@@ -634,20 +630,6 @@
             else:
                 raise DistutilsError("Download error for %s: %s"
                                      % (url, v))
-=======
-            return open_with_auth(url, self.opener)
-        except urllib2.HTTPError:
-            return sys.exc_info()[1]
-        except urllib2.URLError:
-            reason = sys.exc_info()[1].reason
-        except httplib.HTTPException:
-            v = sys.exc_info()[1]
-            reason = "%s: %s" % (v.__doc__ or v.__class__.__name__, v)
-        if warning:
-            self.warn(warning, reason)
-        else:
-            raise DistutilsError("Download error for %s: %s" % (url, reason))
->>>>>>> 43052941
 
     def _download_url(self, scheme, url, tmpdir):
         # Determine download filename
