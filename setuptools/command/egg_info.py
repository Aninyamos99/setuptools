--- conflicted
+++ resolved
@@ -8,11 +8,7 @@
 from distutils.errors import *
 from distutils import log
 from setuptools.command.sdist import sdist
-<<<<<<< HEAD
-from setuptools.compat import basestring, PY3
-=======
 from setuptools.compat import basestring
->>>>>>> 5d9d3930
 from distutils.util import convert_path
 from distutils.filelist import FileList as _FileList
 from pkg_resources import parse_requirements, safe_name, parse_version, \
@@ -239,11 +235,7 @@
                     log.warn("unrecognized .svn/entries format; skipping %s", base)
                     dirs[:] = []
                     continue
-<<<<<<< HEAD
-
-=======
-                   
->>>>>>> 5d9d3930
+
                 data = list(map(str.splitlines,data.split('\n\x0c\n')))
                 del data[0][0]  # get rid of the '8' or '9' or '10'
                 dirurl = data[0][3]
@@ -424,12 +416,8 @@
             metadata.name, metadata.version = oldname, oldver
 
         safe = getattr(cmd.distribution,'zip_safe',None)
-<<<<<<< HEAD
-        from setuptools.command import bdist_egg; bdist_egg.write_safety_flag(cmd.egg_info, safe)
-=======
         from setuptools.command import bdist_egg
         bdist_egg.write_safety_flag(cmd.egg_info, safe)
->>>>>>> 5d9d3930
 
 def warn_depends_obsolete(cmd, basename, filename):
     if os.path.exists(filename):
