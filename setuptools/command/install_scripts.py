--- conflicted
+++ resolved
@@ -50,8 +50,4 @@
             f = open(target,"w"+mode)
             f.write(contents)
             f.close()
-<<<<<<< HEAD
-            chmod(target,0x1FF - mask)  # 0777
-=======
             chmod(target, 0x1FF-mask)  # 0777
->>>>>>> 5d9d3930
