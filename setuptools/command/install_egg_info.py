<<<<<<< HEAD
import os

import pkg_resources
from setuptools import Command
from setuptools.archive_util import unpack_archive
from distutils import log, dir_util
=======
from distutils import log, dir_util
import os

from setuptools import Command
from setuptools.archive_util import unpack_archive
import pkg_resources
>>>>>>> 8e3f9d32


class install_egg_info(Command):
    """Install an .egg-info directory for the package"""

    description = "Install an .egg-info directory for the package"

    user_options = [
        ('install-dir=', 'd', "directory to install to"),
    ]

    def initialize_options(self):
        self.install_dir = None

    def finalize_options(self):
        self.set_undefined_options('install_lib',
                                   ('install_dir', 'install_dir'))
        ei_cmd = self.get_finalized_command("egg_info")
        basename = pkg_resources.Distribution(
            None, None, ei_cmd.egg_name, ei_cmd.egg_version
        ).egg_name() + '.egg-info'
        self.source = ei_cmd.egg_info
        self.target = os.path.join(self.install_dir, basename)
        self.outputs = [self.target]

    def run(self):
        self.run_command('egg_info')
        if os.path.isdir(self.target) and not os.path.islink(self.target):
            dir_util.remove_tree(self.target, dry_run=self.dry_run)
        elif os.path.exists(self.target):
<<<<<<< HEAD
            self.execute(os.unlink, (self.target, ), "Removing " + self.target)
        if not self.dry_run:
            pkg_resources.ensure_directory(self.target)
        self.execute(
            self.copytree, (),
            "Copying %s to %s" % (self.source, self.target)
=======
            self.execute(os.unlink, (self.target,), "Removing " + self.target)
        if not self.dry_run:
            pkg_resources.ensure_directory(self.target)
        self.execute(
            self.copytree, (), "Copying %s to %s" % (self.source, self.target)
>>>>>>> 8e3f9d32
        )
        self.install_namespaces()

    def get_outputs(self):
        return self.outputs

    def copytree(self):
        # Copy the .egg-info tree to site-packages
        def skimmer(src, dst):
            # filter out source-control directories; note that 'src' is always
            # a '/'-separated path, regardless of platform.  'dst' is a
            # platform-specific path.
            for skip in '.svn/', 'CVS/':
                if src.startswith(skip) or '/' + skip in src:
                    return None
            self.outputs.append(dst)
            log.debug("Copying %s to %s", src, dst)
            return dst
<<<<<<< HEAD
=======

>>>>>>> 8e3f9d32
        unpack_archive(self.source, self.target, skimmer)

    def install_namespaces(self):
        nsp = self._get_all_ns_packages()
        if not nsp:
            return
        filename, ext = os.path.splitext(self.target)
        filename += '-nspkg.pth'
        self.outputs.append(filename)
        log.info("Installing %s", filename)
        if not self.dry_run:
            f = open(filename, 'wt')
            for pkg in nsp:
                # ensure pkg is not a unicode string under Python 2.7
                pkg = str(pkg)
                pth = tuple(pkg.split('.'))
                trailer = '\n'
                if '.' in pkg:
                    trailer = (
                        "; m and setattr(sys.modules[%r], %r, m)\n"
                        % ('.'.join(pth[:-1]), pth[-1])
                    )
                f.write(
                    "import sys,types,os; "
                    "p = os.path.join(sys._getframe(1).f_locals['sitedir'], "
                    "*%(pth)r); "
                    "ie = os.path.exists(os.path.join(p,'__init__.py')); "
                    "m = not ie and "
<<<<<<< HEAD
                    "sys.modules.setdefault(%(pkg)r, "
                    "types.ModuleType(%(pkg)r)); "
=======
                    "sys.modules.setdefault(%(pkg)r,types.ModuleType"
                    "(%(pkg)r)); "
>>>>>>> 8e3f9d32
                    "mp = (m or []) and m.__dict__.setdefault('__path__',[]); "
                    "(p not in mp) and mp.append(p)%(trailer)s"
                    % locals()
                )
            f.close()

    def _get_all_ns_packages(self):
        """Return sorted list of all package namespaces"""
        nsp = set()
        for pkg in self.distribution.namespace_packages or []:
            pkg = pkg.split('.')
            while pkg:
                nsp.add('.'.join(pkg))
                pkg.pop()
<<<<<<< HEAD
        return sorted(nsp)
=======
        nsp = list(nsp)
        nsp.sort()  # set up shorter names first
        return nsp
>>>>>>> 8e3f9d32
<|MERGE_RESOLUTION|>--- conflicted
+++ resolved
@@ -1,18 +1,9 @@
-<<<<<<< HEAD
-import os
-
-import pkg_resources
-from setuptools import Command
-from setuptools.archive_util import unpack_archive
-from distutils import log, dir_util
-=======
 from distutils import log, dir_util
 import os
 
 from setuptools import Command
 from setuptools.archive_util import unpack_archive
 import pkg_resources
->>>>>>> 8e3f9d32
 
 
 class install_egg_info(Command):
@@ -43,20 +34,11 @@
         if os.path.isdir(self.target) and not os.path.islink(self.target):
             dir_util.remove_tree(self.target, dry_run=self.dry_run)
         elif os.path.exists(self.target):
-<<<<<<< HEAD
-            self.execute(os.unlink, (self.target, ), "Removing " + self.target)
-        if not self.dry_run:
-            pkg_resources.ensure_directory(self.target)
-        self.execute(
-            self.copytree, (),
-            "Copying %s to %s" % (self.source, self.target)
-=======
             self.execute(os.unlink, (self.target,), "Removing " + self.target)
         if not self.dry_run:
             pkg_resources.ensure_directory(self.target)
         self.execute(
             self.copytree, (), "Copying %s to %s" % (self.source, self.target)
->>>>>>> 8e3f9d32
         )
         self.install_namespaces()
 
@@ -75,10 +57,7 @@
             self.outputs.append(dst)
             log.debug("Copying %s to %s", src, dst)
             return dst
-<<<<<<< HEAD
-=======
 
->>>>>>> 8e3f9d32
         unpack_archive(self.source, self.target, skimmer)
 
     def install_namespaces(self):
@@ -107,13 +86,8 @@
                     "*%(pth)r); "
                     "ie = os.path.exists(os.path.join(p,'__init__.py')); "
                     "m = not ie and "
-<<<<<<< HEAD
                     "sys.modules.setdefault(%(pkg)r, "
                     "types.ModuleType(%(pkg)r)); "
-=======
-                    "sys.modules.setdefault(%(pkg)r,types.ModuleType"
-                    "(%(pkg)r)); "
->>>>>>> 8e3f9d32
                     "mp = (m or []) and m.__dict__.setdefault('__path__',[]); "
                     "(p not in mp) and mp.append(p)%(trailer)s"
                     % locals()
@@ -128,10 +102,4 @@
             while pkg:
                 nsp.add('.'.join(pkg))
                 pkg.pop()
-<<<<<<< HEAD
         return sorted(nsp)
-=======
-        nsp = list(nsp)
-        nsp.sort()  # set up shorter names first
-        return nsp
->>>>>>> 8e3f9d32
