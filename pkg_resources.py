"""Package resource API
--------------------

A resource is a logical file contained within a package, or a logical
subdirectory thereof.  The package resource API expects resource names
to have their path parts separated with ``/``, *not* whatever the local
path separator is.  Do not use os.path operations to manipulate resource
names being passed into the API.

The package resource API is designed to work with normal filesystem packages,
.egg files, and unpacked .egg files.  It can also work in a limited way with
.zip files and with custom PEP 302 loaders that support the ``get_data()``
method.
"""

import sys, os, time, re, imp, types, zipfile, zipimport
<<<<<<< HEAD
import warnings
import stat
from urlparse import urlparse, urlunparse
=======
try:
    from urlparse import urlparse, urlunparse
except ImportError:
    from urllib.parse import urlparse, urlunparse
>>>>>>> 3c86c861

try:
    frozenset
except NameError:
    from sets import ImmutableSet as frozenset
try:
    basestring
    next = lambda o: o.next()
    from cStringIO import StringIO
    def exec_(code, globs=None, locs=None):
        if globs is None:
            frame = sys._getframe(1)
            globs = frame.f_globals
            if locs is None:
                locs = frame.f_locals
            del frame
        elif locs is None:
            locs = globs
        exec("""exec code in globs, locs""")
except NameError:
    basestring = str
    from io import StringIO
    exec_ = eval("exec")
    def execfile(fn, globs=None, locs=None):
        if globs is None:
            globs = globals()
        if locs is None:
            locs = globs
        exec_(compile(open(fn).read(), fn, 'exec'), globs, locs)

# capture these to bypass sandboxing
from os import utime
try:
    from os import mkdir, rename, unlink
    WRITE_SUPPORT = True
except ImportError:
    # no write support, probably under GAE
    WRITE_SUPPORT = False

from os import open as os_open
from os.path import isdir, split

# Avoid try/except due to potential problems with delayed import mechanisms.
if sys.version_info >= (3, 3) and sys.implementation.name == "cpython":
    import importlib._bootstrap as importlib_bootstrap
else:
    importlib_bootstrap = None

# This marker is used to simplify the process that checks is the
# setuptools package was installed by the Setuptools project
# or by the Distribute project, in case Setuptools creates
# a distribution with the same version.
#
# The bootstrapping script for instance, will check if this
# attribute is present to decide wether to reinstall the package
_distribute = True

def _bypass_ensure_directory(name, mode=0x1FF):  # 0777
    # Sandbox-bypassing version of ensure_directory()
    if not WRITE_SUPPORT:
        raise IOError('"os.mkdir" not supported on this platform.')
    dirname, filename = split(name)
    if dirname and filename and not isdir(dirname):
        _bypass_ensure_directory(dirname)
        mkdir(dirname, mode)


_state_vars = {}

def _declare_state(vartype, **kw):
    g = globals()
    for name, val in kw.items():
        g[name] = val
        _state_vars[name] = vartype

def __getstate__():
    state = {}
    g = globals()
    for k, v in _state_vars.items():
        state[k] = g['_sget_'+v](g[k])
    return state

def __setstate__(state):
    g = globals()
    for k, v in state.items():
        g['_sset_'+_state_vars[k]](k, g[k], v)
    return state

def _sget_dict(val):
    return val.copy()

def _sset_dict(key, ob, state):
    ob.clear()
    ob.update(state)

def _sget_object(val):
    return val.__getstate__()

def _sset_object(key, ob, state):
    ob.__setstate__(state)

_sget_none = _sset_none = lambda *args: None



def get_supported_platform():
    """Return this platform's maximum compatible version.

    distutils.util.get_platform() normally reports the minimum version
    of Mac OS X that would be required to *use* extensions produced by
    distutils.  But what we want when checking compatibility is to know the
    version of Mac OS X that we are *running*.  To allow usage of packages that
    explicitly require a newer version of Mac OS X, we must also know the
    current version of the OS.

    If this condition occurs for any other platform with a version in its
    platform strings, this function should be extended accordingly.
    """
    plat = get_build_platform(); m = macosVersionString.match(plat)
    if m is not None and sys.platform == "darwin":
        try:
            plat = 'macosx-%s-%s' % ('.'.join(_macosx_vers()[:2]), m.group(3))
        except ValueError:
            pass    # not Mac OS X
    return plat





















__all__ = [
    # Basic resource access and distribution/entry point discovery
    'require', 'run_script', 'get_provider',  'get_distribution',
    'load_entry_point', 'get_entry_map', 'get_entry_info', 'iter_entry_points',
    'resource_string', 'resource_stream', 'resource_filename',
    'resource_listdir', 'resource_exists', 'resource_isdir',

    # Environmental control
    'declare_namespace', 'working_set', 'add_activation_listener',
    'find_distributions', 'set_extraction_path', 'cleanup_resources',
    'get_default_cache',

    # Primary implementation classes
    'Environment', 'WorkingSet', 'ResourceManager',
    'Distribution', 'Requirement', 'EntryPoint',

    # Exceptions
    'ResolutionError','VersionConflict','DistributionNotFound','UnknownExtra',
    'ExtractionError',

    # Parsing functions and string utilities
    'parse_requirements', 'parse_version', 'safe_name', 'safe_version',
    'get_platform', 'compatible_platforms', 'yield_lines', 'split_sections',
    'safe_extra', 'to_filename',

    # filesystem utilities
    'ensure_directory', 'normalize_path',

    # Distribution "precedence" constants
    'EGG_DIST', 'BINARY_DIST', 'SOURCE_DIST', 'CHECKOUT_DIST', 'DEVELOP_DIST',

    # "Provider" interfaces, implementations, and registration/lookup APIs
    'IMetadataProvider', 'IResourceProvider', 'FileMetadata',
    'PathMetadata', 'EggMetadata', 'EmptyProvider', 'empty_provider',
    'NullProvider', 'EggProvider', 'DefaultProvider', 'ZipProvider',
    'register_finder', 'register_namespace_handler', 'register_loader_type',
    'fixup_namespace_packages', 'get_importer',

    # Deprecated/backward compatibility only
    'run_main', 'AvailableDistributions',
]
class ResolutionError(Exception):
    """Abstract base for dependency resolution errors"""
    def __repr__(self):
        return self.__class__.__name__+repr(self.args)

class VersionConflict(ResolutionError):
    """An already-installed version conflicts with the requested version"""

class DistributionNotFound(ResolutionError):
    """A requested distribution was not found"""

class UnknownExtra(ResolutionError):
    """Distribution doesn't have an "extra feature" of the given name"""
_provider_factories = {}

PY_MAJOR = sys.version[:3]
EGG_DIST    = 3
BINARY_DIST = 2
SOURCE_DIST = 1
CHECKOUT_DIST = 0
DEVELOP_DIST = -1

def register_loader_type(loader_type, provider_factory):
    """Register `provider_factory` to make providers for `loader_type`

    `loader_type` is the type or class of a PEP 302 ``module.__loader__``,
    and `provider_factory` is a function that, passed a *module* object,
    returns an ``IResourceProvider`` for that module.
    """
    _provider_factories[loader_type] = provider_factory

def get_provider(moduleOrReq):
    """Return an IResourceProvider for the named module or requirement"""
    if isinstance(moduleOrReq,Requirement):
        return working_set.find(moduleOrReq) or require(str(moduleOrReq))[0]
    try:
        module = sys.modules[moduleOrReq]
    except KeyError:
        __import__(moduleOrReq)
        module = sys.modules[moduleOrReq]
    loader = getattr(module, '__loader__', None)
    return _find_adapter(_provider_factories, loader)(module)

def _macosx_vers(_cache=[]):
    if not _cache:
        import platform
        version = platform.mac_ver()[0]
        # fallback for MacPorts
        if version == '':
            import plistlib
            plist = '/System/Library/CoreServices/SystemVersion.plist'
            if os.path.exists(plist):
                if hasattr(plistlib, 'readPlist'):
                    plist_content = plistlib.readPlist(plist)
                    if 'ProductVersion' in plist_content:
                        version = plist_content['ProductVersion']

        _cache.append(version.split('.'))
    return _cache[0]

def _macosx_arch(machine):
    return {'PowerPC':'ppc', 'Power_Macintosh':'ppc'}.get(machine,machine)

def get_build_platform():
    """Return this platform's string for platform-specific distributions

    XXX Currently this is the same as ``distutils.util.get_platform()``, but it
    needs some hacks for Linux and Mac OS X.
    """
    try:
        from distutils.util import get_platform
    except ImportError:
        from sysconfig import get_platform

    plat = get_platform()
    if sys.platform == "darwin" and not plat.startswith('macosx-'):
        try:
            version = _macosx_vers()
            machine = os.uname()[4].replace(" ", "_")
            return "macosx-%d.%d-%s" % (int(version[0]), int(version[1]),
                _macosx_arch(machine))
        except ValueError:
            # if someone is running a non-Mac darwin system, this will fall
            # through to the default implementation
            pass
    return plat

macosVersionString = re.compile(r"macosx-(\d+)\.(\d+)-(.*)")
darwinVersionString = re.compile(r"darwin-(\d+)\.(\d+)\.(\d+)-(.*)")
get_platform = get_build_platform   # XXX backward compat

def compatible_platforms(provided,required):
    """Can code for the `provided` platform run on the `required` platform?

    Returns true if either platform is ``None``, or the platforms are equal.

    XXX Needs compatibility checks for Linux and other unixy OSes.
    """
    if provided is None or required is None or provided==required:
        return True     # easy case

    # Mac OS X special cases
    reqMac = macosVersionString.match(required)
    if reqMac:
        provMac = macosVersionString.match(provided)

        # is this a Mac package?
        if not provMac:
            # this is backwards compatibility for packages built before
            # setuptools 0.6. All packages built after this point will
            # use the new macosx designation.
            provDarwin = darwinVersionString.match(provided)
            if provDarwin:
                dversion = int(provDarwin.group(1))
                macosversion = "%s.%s" % (reqMac.group(1), reqMac.group(2))
                if dversion == 7 and macosversion >= "10.3" or \
                    dversion == 8 and macosversion >= "10.4":

                    #import warnings
                    #warnings.warn("Mac eggs should be rebuilt to "
                    #    "use the macosx designation instead of darwin.",
                    #    category=DeprecationWarning)
                    return True
            return False    # egg isn't macosx or legacy darwin

        # are they the same major version and machine type?
        if provMac.group(1) != reqMac.group(1) or \
            provMac.group(3) != reqMac.group(3):
            return False



        # is the required OS major update >= the provided one?
        if int(provMac.group(2)) > int(reqMac.group(2)):
            return False

        return True

    # XXX Linux and other platforms' special cases should go here
    return False


def run_script(dist_spec, script_name):
    """Locate distribution `dist_spec` and run its `script_name` script"""
    ns = sys._getframe(1).f_globals
    name = ns['__name__']
    ns.clear()
    ns['__name__'] = name
    require(dist_spec)[0].run_script(script_name, ns)

run_main = run_script   # backward compatibility

def get_distribution(dist):
    """Return a current distribution object for a Requirement or string"""
    if isinstance(dist,basestring): dist = Requirement.parse(dist)
    if isinstance(dist,Requirement): dist = get_provider(dist)
    if not isinstance(dist,Distribution):
        raise TypeError("Expected string, Requirement, or Distribution", dist)
    return dist

def load_entry_point(dist, group, name):
    """Return `name` entry point of `group` for `dist` or raise ImportError"""
    return get_distribution(dist).load_entry_point(group, name)

def get_entry_map(dist, group=None):
    """Return the entry point map for `group`, or the full entry map"""
    return get_distribution(dist).get_entry_map(group)

def get_entry_info(dist, group, name):
    """Return the EntryPoint object for `group`+`name`, or ``None``"""
    return get_distribution(dist).get_entry_info(group, name)


class IMetadataProvider:

    def has_metadata(name):
        """Does the package's distribution contain the named metadata?"""

    def get_metadata(name):
        """The named metadata resource as a string"""

    def get_metadata_lines(name):
        """Yield named metadata resource as list of non-blank non-comment lines

       Leading and trailing whitespace is stripped from each line, and lines
       with ``#`` as the first non-blank character are omitted."""

    def metadata_isdir(name):
        """Is the named metadata a directory?  (like ``os.path.isdir()``)"""

    def metadata_listdir(name):
        """List of metadata names in the directory (like ``os.listdir()``)"""

    def run_script(script_name, namespace):
        """Execute the named script in the supplied namespace dictionary"""










class IResourceProvider(IMetadataProvider):
    """An object that provides access to package resources"""

    def get_resource_filename(manager, resource_name):
        """Return a true filesystem path for `resource_name`

        `manager` must be an ``IResourceManager``"""

    def get_resource_stream(manager, resource_name):
        """Return a readable file-like object for `resource_name`

        `manager` must be an ``IResourceManager``"""

    def get_resource_string(manager, resource_name):
        """Return a string containing the contents of `resource_name`

        `manager` must be an ``IResourceManager``"""

    def has_resource(resource_name):
        """Does the package contain the named resource?"""

    def resource_isdir(resource_name):
        """Is the named resource a directory?  (like ``os.path.isdir()``)"""

    def resource_listdir(resource_name):
        """List of resource names in the directory (like ``os.listdir()``)"""















class WorkingSet(object):
    """A collection of active distributions on sys.path (or a similar list)"""

    def __init__(self, entries=None):
        """Create working set from list of path entries (default=sys.path)"""
        self.entries = []
        self.entry_keys = {}
        self.by_key = {}
        self.callbacks = []

        if entries is None:
            entries = sys.path

        for entry in entries:
            self.add_entry(entry)


    def add_entry(self, entry):
        """Add a path item to ``.entries``, finding any distributions on it

        ``find_distributions(entry,True)`` is used to find distributions
        corresponding to the path entry, and they are added.  `entry` is
        always appended to ``.entries``, even if it is already present.
        (This is because ``sys.path`` can contain the same value more than
        once, and the ``.entries`` of the ``sys.path`` WorkingSet should always
        equal ``sys.path``.)
        """
        self.entry_keys.setdefault(entry, [])
        self.entries.append(entry)
        for dist in find_distributions(entry, True):
            self.add(dist, entry, False)


    def __contains__(self,dist):
        """True if `dist` is the active distribution for its project"""
        return self.by_key.get(dist.key) == dist





    def find(self, req):
        """Find a distribution matching requirement `req`

        If there is an active distribution for the requested project, this
        returns it as long as it meets the version requirement specified by
        `req`.  But, if there is an active distribution for the project and it
        does *not* meet the `req` requirement, ``VersionConflict`` is raised.
        If there is no active distribution for the requested project, ``None``
        is returned.
        """
        dist = self.by_key.get(req.key)
        if dist is not None and dist not in req:
            raise VersionConflict(dist,req)     # XXX add more info
        else:
            return dist

    def iter_entry_points(self, group, name=None):
        """Yield entry point objects from `group` matching `name`

        If `name` is None, yields all entry points in `group` from all
        distributions in the working set, otherwise only ones matching
        both `group` and `name` are yielded (in distribution order).
        """
        for dist in self:
            entries = dist.get_entry_map(group)
            if name is None:
                for ep in entries.values():
                    yield ep
            elif name in entries:
                yield entries[name]

    def run_script(self, requires, script_name):
        """Locate distribution for `requires` and run `script_name` script"""
        ns = sys._getframe(1).f_globals
        name = ns['__name__']
        ns.clear()
        ns['__name__'] = name
        self.require(requires)[0].run_script(script_name, ns)



    def __iter__(self):
        """Yield distributions for non-duplicate projects in the working set

        The yield order is the order in which the items' path entries were
        added to the working set.
        """
        seen = {}
        for item in self.entries:
            if item not in self.entry_keys:
                # workaround a cache issue
                continue

            for key in self.entry_keys[item]:
                if key not in seen:
                    seen[key]=1
                    yield self.by_key[key]

    def add(self, dist, entry=None, insert=True):
        """Add `dist` to working set, associated with `entry`

        If `entry` is unspecified, it defaults to the ``.location`` of `dist`.
        On exit from this routine, `entry` is added to the end of the working
        set's ``.entries`` (if it wasn't already present).

        `dist` is only added to the working set if it's for a project that
        doesn't already have a distribution in the set.  If it's added, any
        callbacks registered with the ``subscribe()`` method will be called.
        """
        if insert:
            dist.insert_on(self.entries, entry)

        if entry is None:
            entry = dist.location
        keys = self.entry_keys.setdefault(entry,[])
        keys2 = self.entry_keys.setdefault(dist.location,[])
        if dist.key in self.by_key:
            return      # ignore hidden distros

        self.by_key[dist.key] = dist
        if dist.key not in keys:
            keys.append(dist.key)
        if dist.key not in keys2:
            keys2.append(dist.key)
        self._added_new(dist)

    def resolve(self, requirements, env=None, installer=None, replacement=True):
        """List all distributions needed to (recursively) meet `requirements`

        `requirements` must be a sequence of ``Requirement`` objects.  `env`,
        if supplied, should be an ``Environment`` instance.  If
        not supplied, it defaults to all distributions available within any
        entry or distribution in the working set.  `installer`, if supplied,
        will be invoked with each requirement that cannot be met by an
        already-installed distribution; it should return a ``Distribution`` or
        ``None``.
        """

        requirements = list(requirements)[::-1]  # set up the stack
        processed = {}  # set of processed requirements
        best = {}  # key -> dist
        to_activate = []

        while requirements:
            req = requirements.pop(0)   # process dependencies breadth-first
            if _override_setuptools(req) and replacement:
                req = Requirement.parse('distribute')

            if req in processed:
                # Ignore cyclic or redundant dependencies
                continue
            dist = best.get(req.key)
            if dist is None:
                # Find the best distribution and add it to the map
                dist = self.by_key.get(req.key)
                if dist is None:
                    if env is None:
                        env = Environment(self.entries)
                    dist = best[req.key] = env.best_match(req, self, installer)
                    if dist is None:
                        #msg = ("The '%s' distribution was not found on this "
                        #       "system, and is required by this application.")
                        #raise DistributionNotFound(msg % req)

                        # unfortunately, zc.buildout uses a str(err)
                        # to get the name of the distribution here..
                        raise DistributionNotFound(req)
                to_activate.append(dist)
            if dist not in req:
                # Oops, the "best" so far conflicts with a dependency
                raise VersionConflict(dist,req) # XXX put more info here
            requirements.extend(dist.requires(req.extras)[::-1])
            processed[req] = True

        return to_activate    # return list of distros to activate

    def find_plugins(self,
        plugin_env, full_env=None, installer=None, fallback=True
    ):
        """Find all activatable distributions in `plugin_env`

        Example usage::

            distributions, errors = working_set.find_plugins(
                Environment(plugin_dirlist)
            )
            map(working_set.add, distributions)  # add plugins+libs to sys.path
            print 'Could not load', errors        # display errors

        The `plugin_env` should be an ``Environment`` instance that contains
        only distributions that are in the project's "plugin directory" or
        directories. The `full_env`, if supplied, should be an ``Environment``
        contains all currently-available distributions.  If `full_env` is not
        supplied, one is created automatically from the ``WorkingSet`` this
        method is called on, which will typically mean that every directory on
        ``sys.path`` will be scanned for distributions.

        `installer` is a standard installer callback as used by the
        ``resolve()`` method. The `fallback` flag indicates whether we should
        attempt to resolve older versions of a plugin if the newest version
        cannot be resolved.

        This method returns a 2-tuple: (`distributions`, `error_info`), where
        `distributions` is a list of the distributions found in `plugin_env`
        that were loadable, along with any other distributions that are needed
        to resolve their dependencies.  `error_info` is a dictionary mapping
        unloadable plugin distributions to an exception instance describing the
        error that occurred. Usually this will be a ``DistributionNotFound`` or
        ``VersionConflict`` instance.
        """

        plugin_projects = list(plugin_env)
        plugin_projects.sort()  # scan project names in alphabetic order

        error_info = {}
        distributions = {}

        if full_env is None:
            env = Environment(self.entries)
            env += plugin_env
        else:
            env = full_env + plugin_env

        shadow_set = self.__class__([])
        list(map(shadow_set.add, self))   # put all our entries in shadow_set

        for project_name in plugin_projects:

            for dist in plugin_env[project_name]:

                req = [dist.as_requirement()]

                try:
                    resolvees = shadow_set.resolve(req, env, installer)

                except ResolutionError:
                    v = sys.exc_info()[1]
                    error_info[dist] = v    # save error info
                    if fallback:
                        continue    # try the next older version of project
                    else:
                        break       # give up on this project, keep going

                else:
                    list(map(shadow_set.add, resolvees))
                    distributions.update(dict.fromkeys(resolvees))

                    # success, no need to try any more versions of this project
                    break

        distributions = list(distributions)
        distributions.sort()

        return distributions, error_info





    def require(self, *requirements):
        """Ensure that distributions matching `requirements` are activated

        `requirements` must be a string or a (possibly-nested) sequence
        thereof, specifying the distributions and versions required.  The
        return value is a sequence of the distributions that needed to be
        activated to fulfill the requirements; all relevant distributions are
        included, even if they were already activated in this working set.
        """

        needed = self.resolve(parse_requirements(requirements))

        for dist in needed:
            self.add(dist)

        return needed


    def subscribe(self, callback):
        """Invoke `callback` for all distributions (including existing ones)"""
        if callback in self.callbacks:
            return
        self.callbacks.append(callback)
        for dist in self:
            callback(dist)


    def _added_new(self, dist):
        for callback in self.callbacks:
            callback(dist)

    def __getstate__(self):
        return (self.entries[:], self.entry_keys.copy(), self.by_key.copy(),
                self.callbacks[:])

    def __setstate__(self, e_k_b_c):
        entries, keys, by_key, callbacks = e_k_b_c
        self.entries = entries[:]
        self.entry_keys = keys.copy()
        self.by_key = by_key.copy()
        self.callbacks = callbacks[:]




class Environment(object):
    """Searchable snapshot of distributions on a search path"""

    def __init__(self, search_path=None, platform=get_supported_platform(), python=PY_MAJOR):
        """Snapshot distributions available on a search path

        Any distributions found on `search_path` are added to the environment.
        `search_path` should be a sequence of ``sys.path`` items.  If not
        supplied, ``sys.path`` is used.

        `platform` is an optional string specifying the name of the platform
        that platform-specific distributions must be compatible with.  If
        unspecified, it defaults to the current platform.  `python` is an
        optional string naming the desired version of Python (e.g. ``'2.4'``);
        it defaults to the current version.

        You may explicitly set `platform` (and/or `python`) to ``None`` if you
        wish to map *all* distributions, not just those compatible with the
        running platform or Python version.
        """
        self._distmap = {}
        self._cache = {}
        self.platform = platform
        self.python = python
        self.scan(search_path)

    def can_add(self, dist):
        """Is distribution `dist` acceptable for this environment?

        The distribution must match the platform and python version
        requirements specified when this environment was created, or False
        is returned.
        """
        return (self.python is None or dist.py_version is None
            or dist.py_version==self.python) \
           and compatible_platforms(dist.platform,self.platform)

    def remove(self, dist):
        """Remove `dist` from the environment"""
        self._distmap[dist.key].remove(dist)

    def scan(self, search_path=None):
        """Scan `search_path` for distributions usable in this environment

        Any distributions found are added to the environment.
        `search_path` should be a sequence of ``sys.path`` items.  If not
        supplied, ``sys.path`` is used.  Only distributions conforming to
        the platform/python version defined at initialization are added.
        """
        if search_path is None:
            search_path = sys.path

        for item in search_path:
            for dist in find_distributions(item):
                self.add(dist)

    def __getitem__(self,project_name):
        """Return a newest-to-oldest list of distributions for `project_name`
        """
        try:
            return self._cache[project_name]
        except KeyError:
            project_name = project_name.lower()
            if project_name not in self._distmap:
                return []

        if project_name not in self._cache:
            dists = self._cache[project_name] = self._distmap[project_name]
            _sort_dists(dists)

        return self._cache[project_name]

    def add(self,dist):
        """Add `dist` if we ``can_add()`` it and it isn't already added"""
        if self.can_add(dist) and dist.has_version():
            dists = self._distmap.setdefault(dist.key,[])
            if dist not in dists:
                dists.append(dist)
                if dist.key in self._cache:
                    _sort_dists(self._cache[dist.key])


    def best_match(self, req, working_set, installer=None):
        """Find distribution best matching `req` and usable on `working_set`

        This calls the ``find(req)`` method of the `working_set` to see if a
        suitable distribution is already active.  (This may raise
        ``VersionConflict`` if an unsuitable version of the project is already
        active in the specified `working_set`.)  If a suitable distribution
        isn't active, this method returns the newest distribution in the
        environment that meets the ``Requirement`` in `req`.  If no suitable
        distribution is found, and `installer` is supplied, then the result of
        calling the environment's ``obtain(req, installer)`` method will be
        returned.
        """
        dist = working_set.find(req)
        if dist is not None:
            return dist
        for dist in self[req.key]:
            if dist in req:
                return dist
        return self.obtain(req, installer) # try and download/install

    def obtain(self, requirement, installer=None):
        """Obtain a distribution matching `requirement` (e.g. via download)

        Obtain a distro that matches requirement (e.g. via download).  In the
        base ``Environment`` class, this routine just returns
        ``installer(requirement)``, unless `installer` is None, in which case
        None is returned instead.  This method is a hook that allows subclasses
        to attempt other ways of obtaining a distribution before falling back
        to the `installer` argument."""
        if installer is not None:
            return installer(requirement)

    def __iter__(self):
        """Yield the unique project names of the available distributions"""
        for key in self._distmap.keys():
            if self[key]: yield key




    def __iadd__(self, other):
        """In-place addition of a distribution or environment"""
        if isinstance(other,Distribution):
            self.add(other)
        elif isinstance(other,Environment):
            for project in other:
                for dist in other[project]:
                    self.add(dist)
        else:
            raise TypeError("Can't add %r to environment" % (other,))
        return self

    def __add__(self, other):
        """Add an environment or distribution to an environment"""
        new = self.__class__([], platform=None, python=None)
        for env in self, other:
            new += env
        return new


AvailableDistributions = Environment    # XXX backward compatibility


class ExtractionError(RuntimeError):
    """An error occurred extracting a resource

    The following attributes are available from instances of this exception:

    manager
        The resource manager that raised this exception

    cache_path
        The base directory for resource extraction

    original_error
        The exception instance that caused extraction to fail
    """




class ResourceManager:
    """Manage resource extraction and packages"""
    extraction_path = None

    def __init__(self):
        self.cached_files = {}

    def resource_exists(self, package_or_requirement, resource_name):
        """Does the named resource exist?"""
        return get_provider(package_or_requirement).has_resource(resource_name)

    def resource_isdir(self, package_or_requirement, resource_name):
        """Is the named resource an existing directory?"""
        return get_provider(package_or_requirement).resource_isdir(
            resource_name
        )

    def resource_filename(self, package_or_requirement, resource_name):
        """Return a true filesystem path for specified resource"""
        return get_provider(package_or_requirement).get_resource_filename(
            self, resource_name
        )

    def resource_stream(self, package_or_requirement, resource_name):
        """Return a readable file-like object for specified resource"""
        return get_provider(package_or_requirement).get_resource_stream(
            self, resource_name
        )

    def resource_string(self, package_or_requirement, resource_name):
        """Return specified resource as a string"""
        return get_provider(package_or_requirement).get_resource_string(
            self, resource_name
        )

    def resource_listdir(self, package_or_requirement, resource_name):
        """List the contents of the named resource directory"""
        return get_provider(package_or_requirement).resource_listdir(
            resource_name
        )

    def extraction_error(self):
        """Give an error message for problems extracting file(s)"""

        old_exc = sys.exc_info()[1]
        cache_path = self.extraction_path or get_default_cache()

        err = ExtractionError("""Can't extract file(s) to egg cache

The following error occurred while trying to extract file(s) to the Python egg
cache:

  %s

The Python egg cache directory is currently set to:

  %s

Perhaps your account does not have write access to this directory?  You can
change the cache directory by setting the PYTHON_EGG_CACHE environment
variable to point to an accessible directory.
"""         % (old_exc, cache_path)
        )
        err.manager        = self
        err.cache_path     = cache_path
        err.original_error = old_exc
        raise err















    def get_cache_path(self, archive_name, names=()):
        """Return absolute location in cache for `archive_name` and `names`

        The parent directory of the resulting path will be created if it does
        not already exist.  `archive_name` should be the base filename of the
        enclosing egg (which may not be the name of the enclosing zipfile!),
        including its ".egg" extension.  `names`, if provided, should be a
        sequence of path name parts "under" the egg's extraction location.

        This method should only be called by resource providers that need to
        obtain an extraction location, and only for names they intend to
        extract, as it tracks the generated names for possible cleanup later.
        """
        extract_path = self.extraction_path or get_default_cache()
        self._warn_unsafe_extraction(extract_path)
        target_path = os.path.join(extract_path, archive_name+'-tmp', *names)
        try:
            _bypass_ensure_directory(target_path)
        except:
            self.extraction_error()

        self.cached_files[target_path] = 1
        return target_path

    @staticmethod
    def warn_unsafe_extraction_path(path):
        """
        If the default extraction path is overridden and set to an insecure
        location, such as /tmp, it opens up an opportunity for an attacker to
        replace an extracted file with an unauthorized payload. Warn the user
        if a known insecure location is used.

        See Distribute #375 for more details.
        """
        if os.name == 'nt' and not path.startswith(os.environ['windir']):
            # On Windows, permissions are generally restrictive by default
            #  and temp directories are not writable by other users, so
            #  bypass the warning.
            return
        mode = os.stat(path).st_mode
        if mode & stat.S_IWOTH or mode & stat.S_IWGRP:
            msg = ("%s is writable by group/others and vulnerable to attack "
                "when "
                "used with get_resource_filename. Consider a more secure "
                "location (set with .set_extraction_path or the "
                "PYTHON_EGG_CACHE environment variable)." % path)
            warnings.warn(msg, UserWarning)


















    def postprocess(self, tempname, filename):
        """Perform any platform-specific postprocessing of `tempname`

        This is where Mac header rewrites should be done; other platforms don't
        have anything special they should do.

        Resource providers should call this method ONLY after successfully
        extracting a compressed resource.  They must NOT call it on resources
        that are already in the filesystem.

        `tempname` is the current (temporary) name of the file, and `filename`
        is the name it will be renamed to by the caller after this routine
        returns.
        """

        if os.name == 'posix':
            # Make the resource executable
            mode = ((os.stat(tempname).st_mode) | 0x16D) & 0xFFF # 0555, 07777
            os.chmod(tempname, mode)






















    def set_extraction_path(self, path):
        """Set the base path where resources will be extracted to, if needed.

        If you do not call this routine before any extractions take place, the
        path defaults to the return value of ``get_default_cache()``.  (Which
        is based on the ``PYTHON_EGG_CACHE`` environment variable, with various
        platform-specific fallbacks.  See that routine's documentation for more
        details.)

        Resources are extracted to subdirectories of this path based upon
        information given by the ``IResourceProvider``.  You may set this to a
        temporary directory, but then you must call ``cleanup_resources()`` to
        delete the extracted files when done.  There is no guarantee that
        ``cleanup_resources()`` will be able to remove all extracted files.

        (Note: you may not change the extraction path for a given resource
        manager once resources have been extracted, unless you first call
        ``cleanup_resources()``.)
        """
        if self.cached_files:
            raise ValueError(
                "Can't change extraction path, files already extracted"
            )

        self.extraction_path = path

    def cleanup_resources(self, force=False):
        """
        Delete all extracted resource files and directories, returning a list
        of the file and directory names that could not be successfully removed.
        This function does not have any concurrency protection, so it should
        generally only be called when the extraction path is a temporary
        directory exclusive to a single process.  This method is not
        automatically called; you must call it explicitly or register it as an
        ``atexit`` function if you wish to ensure cleanup of a temporary
        directory used for extractions.
        """
        # XXX



def get_default_cache():
    """Determine the default cache location

    This returns the ``PYTHON_EGG_CACHE`` environment variable, if set.
    Otherwise, on Windows, it returns a "Python-Eggs" subdirectory of the
    "Application Data" directory.  On all other systems, it's "~/.python-eggs".
    """
    try:
        return os.environ['PYTHON_EGG_CACHE']
    except KeyError:
        pass

    if os.name!='nt':
        return os.path.expanduser('~/.python-eggs')

    app_data = 'Application Data'   # XXX this may be locale-specific!
    app_homes = [
        (('APPDATA',), None),       # best option, should be locale-safe
        (('USERPROFILE',), app_data),
        (('HOMEDRIVE','HOMEPATH'), app_data),
        (('HOMEPATH',), app_data),
        (('HOME',), None),
        (('WINDIR',), app_data),    # 95/98/ME
    ]

    for keys, subdir in app_homes:
        dirname = ''
        for key in keys:
            if key in os.environ:
                dirname = os.path.join(dirname, os.environ[key])
            else:
                break
        else:
            if subdir:
                dirname = os.path.join(dirname,subdir)
            return os.path.join(dirname, 'Python-Eggs')
    else:
        raise RuntimeError(
            "Please set the PYTHON_EGG_CACHE enviroment variable"
        )

def safe_name(name):
    """Convert an arbitrary string to a standard distribution name

    Any runs of non-alphanumeric/. characters are replaced with a single '-'.
    """
    return re.sub('[^A-Za-z0-9.]+', '-', name)


def safe_version(version):
    """Convert an arbitrary string to a standard version string

    Spaces become dots, and all other non-alphanumeric characters become
    dashes, with runs of multiple dashes condensed to a single dash.
    """
    version = version.replace(' ','.')
    return re.sub('[^A-Za-z0-9.]+', '-', version)


def safe_extra(extra):
    """Convert an arbitrary string to a standard 'extra' name

    Any runs of non-alphanumeric characters are replaced with a single '_',
    and the result is always lowercased.
    """
    return re.sub('[^A-Za-z0-9.]+', '_', extra).lower()


def to_filename(name):
    """Convert a project or version name to its filename-escaped form

    Any '-' characters are currently replaced with '_'.
    """
    return name.replace('-','_')








class NullProvider:
    """Try to implement resources and metadata for arbitrary PEP 302 loaders"""

    egg_name = None
    egg_info = None
    loader = None

    def __init__(self, module):
        self.loader = getattr(module, '__loader__', None)
        self.module_path = os.path.dirname(getattr(module, '__file__', ''))

    def get_resource_filename(self, manager, resource_name):
        return self._fn(self.module_path, resource_name)

    def get_resource_stream(self, manager, resource_name):
        return StringIO(self.get_resource_string(manager, resource_name))

    def get_resource_string(self, manager, resource_name):
        return self._get(self._fn(self.module_path, resource_name))

    def has_resource(self, resource_name):
        return self._has(self._fn(self.module_path, resource_name))

    def has_metadata(self, name):
        return self.egg_info and self._has(self._fn(self.egg_info,name))

    if sys.version_info <= (3,):
        def get_metadata(self, name):
            if not self.egg_info:
                return ""
            return self._get(self._fn(self.egg_info,name))
    else:
        def get_metadata(self, name):
            if not self.egg_info:
                return ""
            return self._get(self._fn(self.egg_info,name)).decode("utf-8")

    def get_metadata_lines(self, name):
        return yield_lines(self.get_metadata(name))

    def resource_isdir(self,resource_name):
        return self._isdir(self._fn(self.module_path, resource_name))

    def metadata_isdir(self,name):
        return self.egg_info and self._isdir(self._fn(self.egg_info,name))


    def resource_listdir(self,resource_name):
        return self._listdir(self._fn(self.module_path,resource_name))

    def metadata_listdir(self,name):
        if self.egg_info:
            return self._listdir(self._fn(self.egg_info,name))
        return []

    def run_script(self,script_name,namespace):
        script = 'scripts/'+script_name
        if not self.has_metadata(script):
            raise ResolutionError("No script named %r" % script_name)
        script_text = self.get_metadata(script).replace('\r\n','\n')
        script_text = script_text.replace('\r','\n')
        script_filename = self._fn(self.egg_info,script)
        namespace['__file__'] = script_filename
        if os.path.exists(script_filename):
            execfile(script_filename, namespace, namespace)
        else:
            from linecache import cache
            cache[script_filename] = (
                len(script_text), 0, script_text.split('\n'), script_filename
            )
            script_code = compile(script_text,script_filename,'exec')
            exec_(script_code, namespace, namespace)

    def _has(self, path):
        raise NotImplementedError(
            "Can't perform this operation for unregistered loader type"
        )

    def _isdir(self, path):
        raise NotImplementedError(
            "Can't perform this operation for unregistered loader type"
        )

    def _listdir(self, path):
        raise NotImplementedError(
            "Can't perform this operation for unregistered loader type"
        )

    def _fn(self, base, resource_name):
        if resource_name:
            return os.path.join(base, *resource_name.split('/'))
        return base

    def _get(self, path):
        if hasattr(self.loader, 'get_data'):
            return self.loader.get_data(path)
        raise NotImplementedError(
            "Can't perform this operation for loaders without 'get_data()'"
        )

register_loader_type(object, NullProvider)


class EggProvider(NullProvider):
    """Provider based on a virtual filesystem"""

    def __init__(self,module):
        NullProvider.__init__(self,module)
        self._setup_prefix()

    def _setup_prefix(self):
        # we assume here that our metadata may be nested inside a "basket"
        # of multiple eggs; that's why we use module_path instead of .archive
        path = self.module_path
        old = None
        while path!=old:
            if path.lower().endswith('.egg'):
                self.egg_name = os.path.basename(path)
                self.egg_info = os.path.join(path, 'EGG-INFO')
                self.egg_root = path
                break
            old = path
            path, base = os.path.split(path)






class DefaultProvider(EggProvider):
    """Provides access to package resources in the filesystem"""

    def _has(self, path):
        return os.path.exists(path)

    def _isdir(self,path):
        return os.path.isdir(path)

    def _listdir(self,path):
        return os.listdir(path)

    def get_resource_stream(self, manager, resource_name):
        return open(self._fn(self.module_path, resource_name), 'rb')

    def _get(self, path):
        stream = open(path, 'rb')
        try:
            return stream.read()
        finally:
            stream.close()

register_loader_type(type(None), DefaultProvider)

if importlib_bootstrap is not None:
    register_loader_type(importlib_bootstrap.SourceFileLoader, DefaultProvider)


class EmptyProvider(NullProvider):
    """Provider that returns nothing for all requests"""

    _isdir = _has = lambda self,path: False
    _get          = lambda self,path: ''
    _listdir      = lambda self,path: []
    module_path   = None

    def __init__(self):
        pass

empty_provider = EmptyProvider()


def build_zipmanifest(path):
    """
    This builds a similar dictionary to the zipimport directory
    caches.  However instead of tuples, ZipInfo objects are stored.

    The translation of the tuple is as follows:
      * [0] - zipinfo.filename on stock pythons this needs "/" --> os.sep
              on pypy it is the same (one reason why distribute did work
              in some cases on pypy and win32).
      * [1] - zipinfo.compress_type
      * [2] - zipinfo.compress_size
      * [3] - zipinfo.file_size
      * [4] - len(utf-8 encoding of filename) if zipinfo & 0x800
              len(ascii encoding of filename) otherwise
      * [5] - (zipinfo.date_time[0] - 1980) << 9 |
               zipinfo.date_time[1] << 5 | zipinfo.date_time[2]
      * [6] - (zipinfo.date_time[3] - 1980) << 11 |
               zipinfo.date_time[4] << 5 | (zipinfo.date_time[5] // 2)
      * [7] - zipinfo.CRC
    """
    zipinfo = dict()
    zfile = zipfile.ZipFile(path)
    #Got ZipFile has not __exit__ on python 3.1
    try:
        for zitem in zfile.namelist():
            zpath = zitem.replace('/', os.sep)
            zipinfo[zpath] = zfile.getinfo(zitem)
            assert zipinfo[zpath] is not None
    finally:
        zfile.close()
    return zipinfo


class ZipProvider(EggProvider):
    """Resource support for zips and eggs"""

    eagers = None

    def __init__(self, module):
        EggProvider.__init__(self,module)
        self.zipinfo = build_zipmanifest(self.loader.archive)
        self.zip_pre = self.loader.archive+os.sep

    def _zipinfo_name(self, fspath):
        # Convert a virtual filename (full path to file) into a zipfile subpath
        # usable with the zipimport directory cache for our target archive
        if fspath.startswith(self.zip_pre):
            return fspath[len(self.zip_pre):]
        raise AssertionError(
            "%s is not a subpath of %s" % (fspath,self.zip_pre)
        )

    def _parts(self,zip_path):
        # Convert a zipfile subpath into an egg-relative path part list
        fspath = self.zip_pre+zip_path  # pseudo-fs path
        if fspath.startswith(self.egg_root+os.sep):
            return fspath[len(self.egg_root)+1:].split(os.sep)
        raise AssertionError(
            "%s is not a subpath of %s" % (fspath,self.egg_root)
        )

    def get_resource_filename(self, manager, resource_name):
        if not self.egg_name:
            raise NotImplementedError(
                "resource_filename() only supported for .egg, not .zip"
            )
        # no need to lock for extraction, since we use temp names
        zip_path = self._resource_to_zip(resource_name)
        eagers = self._get_eager_resources()
        if '/'.join(self._parts(zip_path)) in eagers:
            for name in eagers:
                self._extract_resource(manager, self._eager_to_zip(name))
        return self._extract_resource(manager, zip_path)

    @staticmethod
    def _get_date_and_size(zip_stat):
        size = zip_stat.file_size
        date_time = zip_stat.date_time + (0, 0, -1)  # ymdhms+wday, yday, dst
        #1980 offset already done
        timestamp = time.mktime(date_time)
        return timestamp, size

    def _extract_resource(self, manager, zip_path):

        if zip_path in self._index():
            for name in self._index()[zip_path]:
                last = self._extract_resource(
                    manager, os.path.join(zip_path, name)
                )
            return os.path.dirname(last)  # return the extracted directory name

        timestamp, size = self._get_date_and_size(self.zipinfo[zip_path])

        if not WRITE_SUPPORT:
            raise IOError('"os.rename" and "os.unlink" are not supported '
                          'on this platform')
        try:

            real_path = manager.get_cache_path(
                self.egg_name, self._parts(zip_path)
            )

            if self._is_current(real_path, zip_path):
                return real_path

            outf, tmpnam = _mkstemp(".$extract", dir=os.path.dirname(real_path))
            os.write(outf, self.loader.get_data(zip_path))
            os.close(outf)
            utime(tmpnam, (timestamp,timestamp))
            manager.postprocess(tmpnam, real_path)

            try:
                rename(tmpnam, real_path)

            except os.error:
                if os.path.isfile(real_path):
                    if self._is_current(real_path, zip_path):
                        # the file became current since it was checked above,
                        #  so proceed.
                        return real_path
                    elif os.name=='nt':     # Windows, del old file and retry
                        unlink(real_path)
                        rename(tmpnam, real_path)
                        return real_path
                raise

        except os.error:
            manager.extraction_error()  # report a user-friendly error

        return real_path

    def _is_current(self, file_path, zip_path):
        """
        Return True if the file_path is current for this zip_path
        """
        timestamp, size = self._get_date_and_size(self.zipinfo[zip_path])
        if not os.path.isfile(file_path):
            return False
        stat = os.stat(file_path)
        if stat.st_size!=size or stat.st_mtime!=timestamp:
            return False
        # check that the contents match
        zip_contents = self.loader.get_data(zip_path)
        f = open(file_path, 'rb')
        file_contents = f.read()
        f.close()
        return zip_contents == file_contents

    def _get_eager_resources(self):
        if self.eagers is None:
            eagers = []
            for name in ('native_libs.txt', 'eager_resources.txt'):
                if self.has_metadata(name):
                    eagers.extend(self.get_metadata_lines(name))
            self.eagers = eagers
        return self.eagers

    def _index(self):
        try:
            return self._dirindex
        except AttributeError:
            ind = {}
            for path in self.zipinfo:
                parts = path.split(os.sep)
                while parts:
                    parent = os.sep.join(parts[:-1])
                    if parent in ind:
                        ind[parent].append(parts[-1])
                        break
                    else:
                        ind[parent] = [parts.pop()]
            self._dirindex = ind
            return ind

    def _has(self, fspath):
        zip_path = self._zipinfo_name(fspath)
        return zip_path in self.zipinfo or zip_path in self._index()

    def _isdir(self,fspath):
        return self._zipinfo_name(fspath) in self._index()

    def _listdir(self,fspath):
        return list(self._index().get(self._zipinfo_name(fspath), ()))

    def _eager_to_zip(self,resource_name):
        return self._zipinfo_name(self._fn(self.egg_root,resource_name))

    def _resource_to_zip(self,resource_name):
        return self._zipinfo_name(self._fn(self.module_path,resource_name))

register_loader_type(zipimport.zipimporter, ZipProvider)
























class FileMetadata(EmptyProvider):
    """Metadata handler for standalone PKG-INFO files

    Usage::

        metadata = FileMetadata("/path/to/PKG-INFO")

    This provider rejects all data and metadata requests except for PKG-INFO,
    which is treated as existing, and will be the contents of the file at
    the provided location.
    """

    def __init__(self,path):
        self.path = path

    def has_metadata(self,name):
        return name=='PKG-INFO'

    def get_metadata(self,name):
        if name=='PKG-INFO':
            f = open(self.path,'rU')
            metadata = f.read()
            f.close()
            return metadata
        raise KeyError("No metadata except PKG-INFO is available")

    def get_metadata_lines(self,name):
        return yield_lines(self.get_metadata(name))
















class PathMetadata(DefaultProvider):
    """Metadata provider for egg directories

    Usage::

        # Development eggs:

        egg_info = "/path/to/PackageName.egg-info"
        base_dir = os.path.dirname(egg_info)
        metadata = PathMetadata(base_dir, egg_info)
        dist_name = os.path.splitext(os.path.basename(egg_info))[0]
        dist = Distribution(basedir,project_name=dist_name,metadata=metadata)

        # Unpacked egg directories:

        egg_path = "/path/to/PackageName-ver-pyver-etc.egg"
        metadata = PathMetadata(egg_path, os.path.join(egg_path,'EGG-INFO'))
        dist = Distribution.from_filename(egg_path, metadata=metadata)
    """

    def __init__(self, path, egg_info):
        self.module_path = path
        self.egg_info = egg_info


class EggMetadata(ZipProvider):
    """Metadata provider for .egg files"""

    def __init__(self, importer):
        """Create a metadata provider from a zipimporter"""

        self.zipinfo = build_zipmanifest(importer.archive)
        self.zip_pre = importer.archive+os.sep
        self.loader = importer
        if importer.prefix:
            self.module_path = os.path.join(importer.archive, importer.prefix)
        else:
            self.module_path = importer.archive
        self._setup_prefix()


class ImpWrapper:
    """PEP 302 Importer that wraps Python's "normal" import algorithm"""

    def __init__(self, path=None):
        self.path = path

    def find_module(self, fullname, path=None):
        subname = fullname.split(".")[-1]
        if subname != fullname and self.path is None:
            return None
        if self.path is None:
            path = None
        else:
            path = [self.path]
        try:
            file, filename, etc = imp.find_module(subname, path)
        except ImportError:
            return None
        return ImpLoader(file, filename, etc)


class ImpLoader:
    """PEP 302 Loader that wraps Python's "normal" import algorithm"""

    def __init__(self, file, filename, etc):
        self.file = file
        self.filename = filename
        self.etc = etc

    def load_module(self, fullname):
        try:
            mod = imp.load_module(fullname, self.file, self.filename, self.etc)
        finally:
            if self.file: self.file.close()
        # Note: we don't set __loader__ because we want the module to look
        # normal; i.e. this is just a wrapper for standard import machinery
        return mod




def get_importer(path_item):
    """Retrieve a PEP 302 "importer" for the given path item

    If there is no importer, this returns a wrapper around the builtin import
    machinery.  The returned importer is only cached if it was created by a
    path hook.
    """
    try:
        importer = sys.path_importer_cache[path_item]
    except KeyError:
        for hook in sys.path_hooks:
            try:
                importer = hook(path_item)
            except ImportError:
                pass
            else:
                break
        else:
            importer = None

    sys.path_importer_cache.setdefault(path_item,importer)
    if importer is None:
        try:
            importer = ImpWrapper(path_item)
        except ImportError:
            pass
    return importer

try:
    from pkgutil import get_importer, ImpImporter
except ImportError:
    pass    # Python 2.3 or 2.4, use our own implementation
else:
    ImpWrapper = ImpImporter    # Python 2.5, use pkgutil's implementation
    del ImpLoader, ImpImporter






_declare_state('dict', _distribution_finders = {})

def register_finder(importer_type, distribution_finder):
    """Register `distribution_finder` to find distributions in sys.path items

    `importer_type` is the type or class of a PEP 302 "Importer" (sys.path item
    handler), and `distribution_finder` is a callable that, passed a path
    item and the importer instance, yields ``Distribution`` instances found on
    that path item.  See ``pkg_resources.find_on_path`` for an example."""
    _distribution_finders[importer_type] = distribution_finder


def find_distributions(path_item, only=False):
    """Yield distributions accessible via `path_item`"""
    importer = get_importer(path_item)
    finder = _find_adapter(_distribution_finders, importer)
    return finder(importer, path_item, only)

def find_in_zip(importer, path_item, only=False):
    metadata = EggMetadata(importer)
    if metadata.has_metadata('PKG-INFO'):
        yield Distribution.from_filename(path_item, metadata=metadata)
    if only:
        return  # don't yield nested distros
    for subitem in metadata.resource_listdir('/'):
        if subitem.endswith('.egg'):
            subpath = os.path.join(path_item, subitem)
            for dist in find_in_zip(zipimport.zipimporter(subpath), subpath):
                yield dist

register_finder(zipimport.zipimporter, find_in_zip)

def StringIO(*args, **kw):
    """Thunk to load the real StringIO on demand"""
    global StringIO
    try:
        from cStringIO import StringIO
    except ImportError:
        from io import StringIO
    return StringIO(*args,**kw)

def find_nothing(importer, path_item, only=False):
    return ()
register_finder(object,find_nothing)

def find_on_path(importer, path_item, only=False):
    """Yield distributions accessible on a sys.path directory"""
    path_item = _normalize_cached(path_item)

    if os.path.isdir(path_item) and os.access(path_item, os.R_OK):
        if path_item.lower().endswith('.egg'):
            # unpacked egg
            yield Distribution.from_filename(
                path_item, metadata=PathMetadata(
                    path_item, os.path.join(path_item,'EGG-INFO')
                )
            )
        else:
            # scan for .egg and .egg-info in directory
            for entry in os.listdir(path_item):
                lower = entry.lower()
                if lower.endswith('.egg-info') or lower.endswith('.dist-info'):
                    fullpath = os.path.join(path_item, entry)
                    if os.path.isdir(fullpath):
                        # egg-info directory, allow getting metadata
                        metadata = PathMetadata(path_item, fullpath)
                    else:
                        metadata = FileMetadata(fullpath)
                    yield Distribution.from_location(
                        path_item,entry,metadata,precedence=DEVELOP_DIST
                    )
                elif not only and lower.endswith('.egg'):
                    for dist in find_distributions(os.path.join(path_item, entry)):
                        yield dist
                elif not only and lower.endswith('.egg-link'):
                    entry_file = open(os.path.join(path_item, entry))
                    try:
                        entry_lines = entry_file.readlines()
                    finally:
                        entry_file.close()
                    for line in entry_lines:
                        if not line.strip(): continue
                        for item in find_distributions(os.path.join(path_item,line.rstrip())):
                            yield item
                        break
register_finder(ImpWrapper,find_on_path)

if importlib_bootstrap is not None:
    register_finder(importlib_bootstrap.FileFinder, find_on_path)

_declare_state('dict', _namespace_handlers={})
_declare_state('dict', _namespace_packages={})


def register_namespace_handler(importer_type, namespace_handler):
    """Register `namespace_handler` to declare namespace packages

    `importer_type` is the type or class of a PEP 302 "Importer" (sys.path item
    handler), and `namespace_handler` is a callable like this::

        def namespace_handler(importer,path_entry,moduleName,module):
            # return a path_entry to use for child packages

    Namespace handlers are only called if the importer object has already
    agreed that it can handle the relevant path item, and they should only
    return a subpath if the module __path__ does not already contain an
    equivalent subpath.  For an example namespace handler, see
    ``pkg_resources.file_ns_handler``.
    """
    _namespace_handlers[importer_type] = namespace_handler

def _handle_ns(packageName, path_item):
    """Ensure that named package includes a subpath of path_item (if needed)"""
    importer = get_importer(path_item)
    if importer is None:
        return None
    loader = importer.find_module(packageName)
    if loader is None:
        return None
    module = sys.modules.get(packageName)
    if module is None:
        module = sys.modules[packageName] = types.ModuleType(packageName)
        module.__path__ = []; _set_parent_ns(packageName)
    elif not hasattr(module,'__path__'):
        raise TypeError("Not a package:", packageName)
    handler = _find_adapter(_namespace_handlers, importer)
    subpath = handler(importer,path_item,packageName,module)
    if subpath is not None:
        path = module.__path__; path.append(subpath)
        loader.load_module(packageName); module.__path__ = path
    return subpath

def declare_namespace(packageName):
    """Declare that package 'packageName' is a namespace package"""

    imp.acquire_lock()
    try:
        if packageName in _namespace_packages:
            return

        path, parent = sys.path, None
        if '.' in packageName:
            parent = '.'.join(packageName.split('.')[:-1])
            declare_namespace(parent)
            if parent not in _namespace_packages:
                __import__(parent)
            try:
                path = sys.modules[parent].__path__
            except AttributeError:
                raise TypeError("Not a package:", parent)

        # Track what packages are namespaces, so when new path items are added,
        # they can be updated
        _namespace_packages.setdefault(parent,[]).append(packageName)
        _namespace_packages.setdefault(packageName,[])

        for path_item in path:
            # Ensure all the parent's path items are reflected in the child,
            # if they apply
            _handle_ns(packageName, path_item)

    finally:
        imp.release_lock()

def fixup_namespace_packages(path_item, parent=None):
    """Ensure that previously-declared namespace packages include path_item"""
    imp.acquire_lock()
    try:
        for package in _namespace_packages.get(parent,()):
            subpath = _handle_ns(package, path_item)
            if subpath: fixup_namespace_packages(subpath,package)
    finally:
        imp.release_lock()

def file_ns_handler(importer, path_item, packageName, module):
    """Compute an ns-package subpath for a filesystem or zipfile importer"""

    subpath = os.path.join(path_item, packageName.split('.')[-1])
    normalized = _normalize_cached(subpath)
    for item in module.__path__:
        if _normalize_cached(item)==normalized:
            break
    else:
        # Only return the path if it's not already there
        return subpath

register_namespace_handler(ImpWrapper,file_ns_handler)
register_namespace_handler(zipimport.zipimporter,file_ns_handler)

if importlib_bootstrap is not None:
    register_namespace_handler(importlib_bootstrap.FileFinder, file_ns_handler)


def null_ns_handler(importer, path_item, packageName, module):
    return None

register_namespace_handler(object,null_ns_handler)


def normalize_path(filename):
    """Normalize a file/dir name for comparison purposes"""
    return os.path.normcase(os.path.realpath(filename))

def _normalize_cached(filename,_cache={}):
    try:
        return _cache[filename]
    except KeyError:
        _cache[filename] = result = normalize_path(filename)
        return result

def _set_parent_ns(packageName):
    parts = packageName.split('.')
    name = parts.pop()
    if parts:
        parent = '.'.join(parts)
        setattr(sys.modules[parent], name, sys.modules[packageName])


def yield_lines(strs):
    """Yield non-empty/non-comment lines of a ``basestring`` or sequence"""
    if isinstance(strs,basestring):
        for s in strs.splitlines():
            s = s.strip()
            if s and not s.startswith('#'):     # skip blank lines/comments
                yield s
    else:
        for ss in strs:
            for s in yield_lines(ss):
                yield s

LINE_END = re.compile(r"\s*(#.*)?$").match         # whitespace and comment
CONTINUE = re.compile(r"\s*\\\s*(#.*)?$").match    # line continuation
DISTRO   = re.compile(r"\s*((\w|[-.])+)").match    # Distribution or extra
VERSION  = re.compile(r"\s*(<=?|>=?|==|!=)\s*((\w|[-.])+)").match  # ver. info
COMMA    = re.compile(r"\s*,").match               # comma between items
OBRACKET = re.compile(r"\s*\[").match
CBRACKET = re.compile(r"\s*\]").match
MODULE   = re.compile(r"\w+(\.\w+)*$").match
EGG_NAME = re.compile(
    r"(?P<name>[^-]+)"
    r"( -(?P<ver>[^-]+) (-py(?P<pyver>[^-]+) (-(?P<plat>.+))? )? )?",
    re.VERBOSE | re.IGNORECASE
).match

component_re = re.compile(r'(\d+ | [a-z]+ | \.| -)', re.VERBOSE)
replace = {'pre':'c', 'preview':'c','-':'final-','rc':'c','dev':'@'}.get

def _parse_version_parts(s):
    for part in component_re.split(s):
        part = replace(part,part)
        if not part or part=='.':
            continue
        if part[:1] in '0123456789':
            yield part.zfill(8)    # pad for numeric comparison
        else:
            yield '*'+part

    yield '*final'  # ensure that alpha/beta/candidate are before final

def parse_version(s):
    """Convert a version string to a chronologically-sortable key

    This is a rough cross between distutils' StrictVersion and LooseVersion;
    if you give it versions that would work with StrictVersion, then it behaves
    the same; otherwise it acts like a slightly-smarter LooseVersion. It is
    *possible* to create pathological version coding schemes that will fool
    this parser, but they should be very rare in practice.

    The returned value will be a tuple of strings.  Numeric portions of the
    version are padded to 8 digits so they will compare numerically, but
    without relying on how numbers compare relative to strings.  Dots are
    dropped, but dashes are retained.  Trailing zeros between alpha segments
    or dashes are suppressed, so that e.g. "2.4.0" is considered the same as
    "2.4". Alphanumeric parts are lower-cased.

    The algorithm assumes that strings like "-" and any alpha string that
    alphabetically follows "final"  represents a "patch level".  So, "2.4-1"
    is assumed to be a branch or patch of "2.4", and therefore "2.4.1" is
    considered newer than "2.4-1", which in turn is newer than "2.4".

    Strings like "a", "b", "c", "alpha", "beta", "candidate" and so on (that
    come before "final" alphabetically) are assumed to be pre-release versions,
    so that the version "2.4" is considered newer than "2.4a1".

    Finally, to handle miscellaneous cases, the strings "pre", "preview", and
    "rc" are treated as if they were "c", i.e. as though they were release
    candidates, and therefore are not as new as a version string that does not
    contain them, and "dev" is replaced with an '@' so that it sorts lower than
    than any other pre-release tag.
    """
    parts = []
    for part in _parse_version_parts(s.lower()):
        if part.startswith('*'):
            if part<'*final':   # remove '-' before a prerelease tag
                while parts and parts[-1]=='*final-': parts.pop()
            # remove trailing zeros from each series of numeric parts
            while parts and parts[-1]=='00000000':
                parts.pop()
        parts.append(part)
    return tuple(parts)

class EntryPoint(object):
    """Object representing an advertised importable object"""

    def __init__(self, name, module_name, attrs=(), extras=(), dist=None):
        if not MODULE(module_name):
            raise ValueError("Invalid module name", module_name)
        self.name = name
        self.module_name = module_name
        self.attrs = tuple(attrs)
        self.extras = Requirement.parse(("x[%s]" % ','.join(extras))).extras
        self.dist = dist

    def __str__(self):
        s = "%s = %s" % (self.name, self.module_name)
        if self.attrs:
            s += ':' + '.'.join(self.attrs)
        if self.extras:
            s += ' [%s]' % ','.join(self.extras)
        return s

    def __repr__(self):
        return "EntryPoint.parse(%r)" % str(self)

    def load(self, require=True, env=None, installer=None):
        if require: self.require(env, installer)
        entry = __import__(self.module_name, globals(),globals(), ['__name__'])
        for attr in self.attrs:
            try:
                entry = getattr(entry,attr)
            except AttributeError:
                raise ImportError("%r has no %r attribute" % (entry,attr))
        return entry

    def require(self, env=None, installer=None):
        if self.extras and not self.dist:
            raise UnknownExtra("Can't require() without a distribution", self)
        list(map(working_set.add,
            working_set.resolve(self.dist.requires(self.extras),env,installer)))



    #@classmethod
    def parse(cls, src, dist=None):
        """Parse a single entry point from string `src`

        Entry point syntax follows the form::

            name = some.module:some.attr [extra1,extra2]

        The entry name and module name are required, but the ``:attrs`` and
        ``[extras]`` parts are optional
        """
        try:
            attrs = extras = ()
            name,value = src.split('=',1)
            if '[' in value:
                value,extras = value.split('[',1)
                req = Requirement.parse("x["+extras)
                if req.specs: raise ValueError
                extras = req.extras
            if ':' in value:
                value,attrs = value.split(':',1)
                if not MODULE(attrs.rstrip()):
                    raise ValueError
                attrs = attrs.rstrip().split('.')
        except ValueError:
            raise ValueError(
                "EntryPoint must be in 'name=module:attrs [extras]' format",
                src
            )
        else:
            return cls(name.strip(), value.strip(), attrs, extras, dist)

    parse = classmethod(parse)








    #@classmethod
    def parse_group(cls, group, lines, dist=None):
        """Parse an entry point group"""
        if not MODULE(group):
            raise ValueError("Invalid group name", group)
        this = {}
        for line in yield_lines(lines):
            ep = cls.parse(line, dist)
            if ep.name in this:
                raise ValueError("Duplicate entry point", group, ep.name)
            this[ep.name]=ep
        return this

    parse_group = classmethod(parse_group)

    #@classmethod
    def parse_map(cls, data, dist=None):
        """Parse a map of entry point groups"""
        if isinstance(data,dict):
            data = list(data.items())
        else:
            data = split_sections(data)
        maps = {}
        for group, lines in data:
            if group is None:
                if not lines:
                    continue
                raise ValueError("Entry points must be listed in groups")
            group = group.strip()
            if group in maps:
                raise ValueError("Duplicate group name", group)
            maps[group] = cls.parse_group(group, lines, dist)
        return maps

    parse_map = classmethod(parse_map)


def _remove_md5_fragment(location):
    if not location:
        return ''
    parsed = urlparse(location)
    if parsed[-1].startswith('md5='):
        return urlunparse(parsed[:-1] + ('',))
    return location


class Distribution(object):
    """Wrap an actual or potential sys.path entry w/metadata"""
    PKG_INFO = 'PKG-INFO'

    def __init__(self,
        location=None, metadata=None, project_name=None, version=None,
        py_version=PY_MAJOR, platform=None, precedence = EGG_DIST
    ):
        self.project_name = safe_name(project_name or 'Unknown')
        if version is not None:
            self._version = safe_version(version)
        self.py_version = py_version
        self.platform = platform
        self.location = location
        self.precedence = precedence
        self._provider = metadata or empty_provider

    #@classmethod
    def from_location(cls,location,basename,metadata=None,**kw):
        project_name, version, py_version, platform = [None]*4
        basename, ext = os.path.splitext(basename)
        if ext.lower() in _distributionImpl:
            # .dist-info gets much metadata differently
            match = EGG_NAME(basename)
            if match:
                project_name, version, py_version, platform = match.group(
                    'name','ver','pyver','plat'
                )
            cls = _distributionImpl[ext.lower()]
        return cls(
            location, metadata, project_name=project_name, version=version,
            py_version=py_version, platform=platform, **kw
        )
    from_location = classmethod(from_location)


    hashcmp = property(
        lambda self: (
            getattr(self,'parsed_version',()),
            self.precedence,
            self.key,
            _remove_md5_fragment(self.location),
            self.py_version,
            self.platform
        )
    )
    def __hash__(self): return hash(self.hashcmp)
    def __lt__(self, other):
        return self.hashcmp < other.hashcmp
    def __le__(self, other):
        return self.hashcmp <= other.hashcmp
    def __gt__(self, other):
        return self.hashcmp > other.hashcmp
    def __ge__(self, other):
        return self.hashcmp >= other.hashcmp
    def __eq__(self, other):
        if not isinstance(other, self.__class__):
            # It's not a Distribution, so they are not equal
            return False
        return self.hashcmp == other.hashcmp
    def __ne__(self, other):
        return not self == other

    # These properties have to be lazy so that we don't have to load any
    # metadata until/unless it's actually needed.  (i.e., some distributions
    # may not know their name or version without loading PKG-INFO)

    #@property
    def key(self):
        try:
            return self._key
        except AttributeError:
            self._key = key = self.project_name.lower()
            return key
    key = property(key)

    #@property
    def parsed_version(self):
        try:
            return self._parsed_version
        except AttributeError:
            self._parsed_version = pv = parse_version(self.version)
            return pv

    parsed_version = property(parsed_version)

    #@property
    def version(self):
        try:
            return self._version
        except AttributeError:
            for line in self._get_metadata(self.PKG_INFO):
                if line.lower().startswith('version:'):
                    self._version = safe_version(line.split(':',1)[1].strip())
                    return self._version
            else:
                raise ValueError(
                    "Missing 'Version:' header and/or %s file" % self.PKG_INFO, self
                )
    version = property(version)




    #@property
    def _dep_map(self):
        try:
            return self.__dep_map
        except AttributeError:
            dm = self.__dep_map = {None: []}
            for name in 'requires.txt', 'depends.txt':
                for extra,reqs in split_sections(self._get_metadata(name)):
                    if extra: extra = safe_extra(extra)
                    dm.setdefault(extra,[]).extend(parse_requirements(reqs))
            return dm
    _dep_map = property(_dep_map)

    def requires(self,extras=()):
        """List of Requirements needed for this distro if `extras` are used"""
        dm = self._dep_map
        deps = []
        deps.extend(dm.get(None,()))
        for ext in extras:
            try:
                deps.extend(dm[safe_extra(ext)])
            except KeyError:
                raise UnknownExtra(
                    "%s has no such extra feature %r" % (self, ext)
                )
        return deps

    def _get_metadata(self,name):
        if self.has_metadata(name):
            for line in self.get_metadata_lines(name):
                yield line

    def activate(self,path=None):
        """Ensure distribution is importable on `path` (default=sys.path)"""
        if path is None: path = sys.path
        self.insert_on(path)
        if path is sys.path:
            fixup_namespace_packages(self.location)
            list(map(declare_namespace, self._get_metadata('namespace_packages.txt')))


    def egg_name(self):
        """Return what this distribution's standard .egg filename should be"""
        filename = "%s-%s-py%s" % (
            to_filename(self.project_name), to_filename(self.version),
            self.py_version or PY_MAJOR
        )

        if self.platform:
            filename += '-'+self.platform
        return filename

    def __repr__(self):
        if self.location:
            return "%s (%s)" % (self,self.location)
        else:
            return str(self)

    def __str__(self):
        try: version = getattr(self,'version',None)
        except ValueError: version = None
        version = version or "[unknown version]"
        return "%s %s" % (self.project_name,version)

    def __getattr__(self,attr):
        """Delegate all unrecognized public attributes to .metadata provider"""
        if attr.startswith('_'):
            raise AttributeError(attr)
        return getattr(self._provider, attr)

    #@classmethod
    def from_filename(cls,filename,metadata=None, **kw):
        return cls.from_location(
            _normalize_cached(filename), os.path.basename(filename), metadata,
            **kw
        )
    from_filename = classmethod(from_filename)

    def as_requirement(self):
        """Return a ``Requirement`` that matches this distribution exactly"""
        return Requirement.parse('%s==%s' % (self.project_name, self.version))

    def load_entry_point(self, group, name):
        """Return the `name` entry point of `group` or raise ImportError"""
        ep = self.get_entry_info(group,name)
        if ep is None:
            raise ImportError("Entry point %r not found" % ((group,name),))
        return ep.load()

    def get_entry_map(self, group=None):
        """Return the entry point map for `group`, or the full entry map"""
        try:
            ep_map = self._ep_map
        except AttributeError:
            ep_map = self._ep_map = EntryPoint.parse_map(
                self._get_metadata('entry_points.txt'), self
            )
        if group is not None:
            return ep_map.get(group,{})
        return ep_map

    def get_entry_info(self, group, name):
        """Return the EntryPoint object for `group`+`name`, or ``None``"""
        return self.get_entry_map(group).get(name)



















    def insert_on(self, path, loc = None):
        """Insert self.location in path before its nearest parent directory"""

        loc = loc or self.location

        if self.project_name == 'setuptools':
            try:
                version = self.version
            except ValueError:
                version = ''
            if '0.7' in version:
                raise ValueError(
                    "A 0.7-series setuptools cannot be installed "
                    "with distribute. Found one at %s" % str(self.location))

        if not loc:
            return

        if path is sys.path:
            self.check_version_conflict()

        nloc = _normalize_cached(loc)
        bdir = os.path.dirname(nloc)
        npath = list(map(_normalize_cached, path))

        bp = None
        for p, item in enumerate(npath):
            if item==nloc:
                break
            elif item==bdir and self.precedence==EGG_DIST:
                # if it's an .egg, give it precedence over its directory
                path.insert(p, loc)
                npath.insert(p, nloc)
                break
        else:
            path.append(loc)
            return

        # p is the spot where we found or inserted loc; now remove duplicates
        while 1:
            try:
                np = npath.index(nloc, p+1)
            except ValueError:
                break
            else:
                del npath[np], path[np]
                p = np  # ha!

        return



    def check_version_conflict(self):
        if self.key=='distribute':
            return      # ignore the inevitable setuptools self-conflicts  :(

        nsp = dict.fromkeys(self._get_metadata('namespace_packages.txt'))
        loc = normalize_path(self.location)
        for modname in self._get_metadata('top_level.txt'):
            if (modname not in sys.modules or modname in nsp
                or modname in _namespace_packages
            ):
                continue
            if modname in ('pkg_resources', 'setuptools', 'site'):
                continue
            fn = getattr(sys.modules[modname], '__file__', None)
            if fn and (normalize_path(fn).startswith(loc) or
                       fn.startswith(self.location)):
                continue
            issue_warning(
                "Module %s was already imported from %s, but %s is being added"
                " to sys.path" % (modname, fn, self.location),
            )

    def has_version(self):
        try:
            self.version
        except ValueError:
            issue_warning("Unbuilt egg for "+repr(self))
            return False
        return True

    def clone(self,**kw):
        """Copy this distribution, substituting in any changed keyword args"""
        for attr in (
            'project_name', 'version', 'py_version', 'platform', 'location',
            'precedence'
        ):
            kw.setdefault(attr, getattr(self,attr,None))
        kw.setdefault('metadata', self._provider)
        return self.__class__(**kw)




    #@property
    def extras(self):
        return [dep for dep in self._dep_map if dep]
    extras = property(extras)


class DistInfoDistribution(Distribution):
    """Wrap an actual or potential sys.path entry w/metadata, .dist-info style"""
    PKG_INFO = 'METADATA'
    EQEQ = re.compile(r"([\(,])\s*(\d.*?)\s*([,\)])")

    @property
    def _parsed_pkg_info(self):
        """Parse and cache metadata"""
        try:
            return self._pkg_info
        except AttributeError:
            from email.parser import Parser
            self._pkg_info = Parser().parsestr(self.get_metadata(self.PKG_INFO))
            return self._pkg_info

    @property
    def _dep_map(self):
        try:
            return self.__dep_map
        except AttributeError:
            self.__dep_map = self._compute_dependencies()
            return self.__dep_map

    def _preparse_requirement(self, requires_dist):
        """Convert 'Foobar (1); baz' to ('Foobar ==1', 'baz')
        Split environment marker, add == prefix to version specifiers as
        necessary, and remove parenthesis.
        """
        parts = requires_dist.split(';', 1) + ['']
        distvers = parts[0].strip()
        mark = parts[1].strip()
        distvers = re.sub(self.EQEQ, r"\1==\2\3", distvers)
        distvers = distvers.replace('(', '').replace(')', '')
        return (distvers, mark)

    def _compute_dependencies(self):
        """Recompute this distribution's dependencies."""
        from _markerlib import compile as compile_marker
        dm = self.__dep_map = {None: []}

        reqs = []
        # Including any condition expressions
        for req in self._parsed_pkg_info.get_all('Requires-Dist') or []:
            distvers, mark = self._preparse_requirement(req)
            parsed = next(parse_requirements(distvers))
            parsed.marker_fn = compile_marker(mark)
            reqs.append(parsed)

        def reqs_for_extra(extra):
            for req in reqs:
                if req.marker_fn(override={'extra':extra}):
                    yield req

        common = frozenset(reqs_for_extra(None))
        dm[None].extend(common)

        for extra in self._parsed_pkg_info.get_all('Provides-Extra') or []:
            extra = safe_extra(extra.strip())
            dm[extra] = list(frozenset(reqs_for_extra(extra)) - common)

        return dm


_distributionImpl = {'.egg': Distribution,
                     '.egg-info': Distribution,
                     '.dist-info': DistInfoDistribution }


def issue_warning(*args,**kw):
    level = 1
    g = globals()
    try:
        # find the first stack frame that is *not* code in
        # the pkg_resources module, to use for the warning
        while sys._getframe(level).f_globals is g:
            level += 1
    except ValueError:
        pass
    from warnings import warn
    warn(stacklevel = level+1, *args, **kw)























def parse_requirements(strs):
    """Yield ``Requirement`` objects for each specification in `strs`

    `strs` must be an instance of ``basestring``, or a (possibly-nested)
    iterable thereof.
    """
    # create a steppable iterator, so we can handle \-continuations
    lines = iter(yield_lines(strs))

    def scan_list(ITEM,TERMINATOR,line,p,groups,item_name):

        items = []

        while not TERMINATOR(line,p):
            if CONTINUE(line,p):
                try:
                    line = next(lines); p = 0
                except StopIteration:
                    raise ValueError(
                        "\\ must not appear on the last nonblank line"
                    )

            match = ITEM(line,p)
            if not match:
                raise ValueError("Expected "+item_name+" in",line,"at",line[p:])

            items.append(match.group(*groups))
            p = match.end()

            match = COMMA(line,p)
            if match:
                p = match.end() # skip the comma
            elif not TERMINATOR(line,p):
                raise ValueError(
                    "Expected ',' or end-of-list in",line,"at",line[p:]
                )

        match = TERMINATOR(line,p)
        if match: p = match.end()   # skip the terminator, if any
        return line, p, items

    for line in lines:
        match = DISTRO(line)
        if not match:
            raise ValueError("Missing distribution spec", line)
        project_name = match.group(1)
        p = match.end()
        extras = []

        match = OBRACKET(line,p)
        if match:
            p = match.end()
            line, p, extras = scan_list(
                DISTRO, CBRACKET, line, p, (1,), "'extra' name"
            )

        line, p, specs = scan_list(VERSION,LINE_END,line,p,(1,2),"version spec")
        specs = [(op,safe_version(val)) for op,val in specs]
        yield Requirement(project_name, specs, extras)


def _sort_dists(dists):
    tmp = [(dist.hashcmp,dist) for dist in dists]
    tmp.sort()
    dists[::-1] = [d for hc,d in tmp]

















class Requirement:
    def __init__(self, project_name, specs, extras):
        """DO NOT CALL THIS UNDOCUMENTED METHOD; use Requirement.parse()!"""
        self.unsafe_name, project_name = project_name, safe_name(project_name)
        self.project_name, self.key = project_name, project_name.lower()
        index = [(parse_version(v),state_machine[op],op,v) for op,v in specs]
        index.sort()
        self.specs = [(op,ver) for parsed,trans,op,ver in index]
        self.index, self.extras = index, tuple(map(safe_extra,extras))
        self.hashCmp = (
            self.key, tuple([(op,parsed) for parsed,trans,op,ver in index]),
            frozenset(self.extras)
        )
        self.__hash = hash(self.hashCmp)

    def __str__(self):
        specs = ','.join([''.join(s) for s in self.specs])
        extras = ','.join(self.extras)
        if extras: extras = '[%s]' % extras
        return '%s%s%s' % (self.project_name, extras, specs)

    def __eq__(self,other):
        return isinstance(other,Requirement) and self.hashCmp==other.hashCmp

    def __contains__(self,item):
        if isinstance(item,Distribution):
            if item.key != self.key: return False
            if self.index: item = item.parsed_version  # only get if we need it
        elif isinstance(item,basestring):
            item = parse_version(item)
        last = None
        compare = lambda a, b: (a > b) - (a < b) # -1, 0, 1
        for parsed,trans,op,ver in self.index:
            action = trans[compare(item,parsed)] # Indexing: 0, 1, -1
            if action=='F':     return False
            elif action=='T':   return True
            elif action=='+':   last = True
            elif action=='-' or last is None:   last = False
        if last is None: last = True    # no rules encountered
        return last


    def __hash__(self):
        return self.__hash

    def __repr__(self): return "Requirement.parse(%r)" % str(self)

    #@staticmethod
    def parse(s, replacement=True):
        reqs = list(parse_requirements(s))
        if reqs:
            if len(reqs) == 1:
                founded_req = reqs[0]
                # if asked for setuptools distribution
                # and if distribute is installed, we want to give
                # distribute instead
                if _override_setuptools(founded_req) and replacement:
                    distribute = list(parse_requirements('distribute'))
                    if len(distribute) == 1:
                        return distribute[0]
                    return founded_req
                else:
                    return founded_req

            raise ValueError("Expected only one requirement", s)
        raise ValueError("No requirements found", s)

    parse = staticmethod(parse)

state_machine = {
    #       =><
    '<' :  '--T',
    '<=':  'T-T',
    '>' :  'F+F',
    '>=':  'T+F',
    '==':  'T..',
    '!=':  'F++',
}


def _override_setuptools(req):
    """Return True when distribute wants to override a setuptools dependency.

    We want to override when the requirement is setuptools and the version is
    a variant of 0.6.

    """
    if req.project_name == 'setuptools':
        if not len(req.specs):
            # Just setuptools: ok
            return True
        for comparator, version in req.specs:
            if comparator in ['==', '>=', '>']:
                if '0.7' in version:
                    # We want some setuptools not from the 0.6 series.
                    return False
        return True
    return False


def _get_mro(cls):
    """Get an mro for a type or classic class"""
    if not isinstance(cls,type):
        class cls(cls,object): pass
        return cls.__mro__[1:]
    return cls.__mro__

def _find_adapter(registry, ob):
    """Return an adapter factory for `ob` from `registry`"""
    for t in _get_mro(getattr(ob, '__class__', type(ob))):
        if t in registry:
            return registry[t]


def ensure_directory(path):
    """Ensure that the parent directory of `path` exists"""
    dirname = os.path.dirname(path)
    if not os.path.isdir(dirname):
        os.makedirs(dirname)

def split_sections(s):
    """Split a string or iterable thereof into (section,content) pairs

    Each ``section`` is a stripped version of the section header ("[section]")
    and each ``content`` is a list of stripped lines excluding blank lines and
    comment-only lines.  If there are any such lines before the first section
    header, they're returned in a first ``section`` of ``None``.
    """
    section = None
    content = []
    for line in yield_lines(s):
        if line.startswith("["):
            if line.endswith("]"):
                if section or content:
                    yield section, content
                section = line[1:-1].strip()
                content = []
            else:
                raise ValueError("Invalid section heading", line)
        else:
            content.append(line)

    # wrap up last segment
    yield section, content

def _mkstemp(*args,**kw):
    from tempfile import mkstemp
    old_open = os.open
    try:
        os.open = os_open   # temporarily bypass sandboxing
        return mkstemp(*args,**kw)
    finally:
        os.open = old_open  # and then put it back


# Set up global resource manager (deliberately not state-saved)
_manager = ResourceManager()
def _initialize(g):
    for name in dir(_manager):
        if not name.startswith('_'):
            g[name] = getattr(_manager, name)
_initialize(globals())

# Prepare the master working set and make the ``require()`` API available
_declare_state('object', working_set = WorkingSet())

try:
    # Does the main program list any requirements?
    from __main__ import __requires__
except ImportError:
    pass # No: just use the default working set based on sys.path
else:
    # Yes: ensure the requirements are met, by prefixing sys.path if necessary
    try:
        working_set.require(__requires__)
    except VersionConflict:     # try it without defaults already on sys.path
        working_set = WorkingSet([])    # by starting with an empty path
        for dist in working_set.resolve(
            parse_requirements(__requires__), Environment()
        ):
            working_set.add(dist)
        for entry in sys.path:  # add any missing entries from sys.path
            if entry not in working_set.entries:
                working_set.add_entry(entry)
        sys.path[:] = working_set.entries   # then copy back to sys.path

require = working_set.require
iter_entry_points = working_set.iter_entry_points
add_activation_listener = working_set.subscribe
run_script = working_set.run_script
run_main = run_script   # backward compatibility
# Activate all distributions already on sys.path, and ensure that
# all distributions added to the working set in the future (e.g. by
# calling ``require()``) will get activated as well.
add_activation_listener(lambda dist: dist.activate())
working_set.entries=[]; list(map(working_set.add_entry,sys.path)) # match order

<|MERGE_RESOLUTION|>--- conflicted
+++ resolved
@@ -14,16 +14,12 @@
 """
 
 import sys, os, time, re, imp, types, zipfile, zipimport
-<<<<<<< HEAD
 import warnings
 import stat
-from urlparse import urlparse, urlunparse
-=======
 try:
     from urlparse import urlparse, urlunparse
 except ImportError:
     from urllib.parse import urlparse, urlunparse
->>>>>>> 3c86c861
 
 try:
     frozenset
