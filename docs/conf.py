--- conflicted
+++ resolved
@@ -1,83 +1,6 @@
 extensions = ['sphinx.ext.autodoc', 'jaraco.packaging.sphinx', 'rst.linker']
 
-<<<<<<< HEAD
-
-# hack to run the bootstrap script so that jaraco.packaging.sphinx
-# can invoke setup.py
-'READTHEDOCS' in os.environ and subprocess.check_call(
-    [sys.executable, '-m', 'bootstrap'],
-    cwd=os.path.join(os.path.dirname(__file__), os.path.pardir),
-)
-
-# -- Project information -----------------------------------------------------
-
-github_url = 'https://github.com'
-github_sponsors_url = f'{github_url}/sponsors'
-
-# -- General configuration --
-
-extensions = [
-    'sphinx.ext.extlinks',  # allows to create custom roles easily
-    'sphinx.ext.intersphinx',  # allows interlinking external docs sites
-    'jaraco.packaging.sphinx',
-    'rst.linker',
-]
-
-# Add any paths that contain templates here, relative to this directory.
-templates_path = ['_templates']
-
-# The master toctree document.
-master_doc = 'index'
-
-# List of directories, relative to source directory, that shouldn't be searched
-# for source files.
-exclude_trees = []
-
-# The name of the Pygments (syntax highlighting) style to use.
-pygments_style = 'sphinx'
-
-# -- Options for extlinks extension ---------------------------------------
-extlinks = {
-    'user': (f'{github_sponsors_url}/%s', '@'),  # noqa: WPS323
-}
-
-# -- Options for HTML output --
-
-# The theme to use for HTML and HTML Help pages.  Major themes that come with
-# Sphinx are currently 'default' and 'sphinxdoc'.
-html_theme = 'nature'
-
-# Add any paths that contain custom themes here, relative to this directory.
-html_theme_path = ['_theme']
-
-# If true, SmartyPants will be used to convert quotes and dashes to
-# typographically correct entities.
-html_use_smartypants = True
-
-# Custom sidebar templates, maps document names to template names.
-html_sidebars = {
-    'index': [
-        'relations.html', 'sourcelink.html', 'indexsidebar.html',
-        'searchbox.html']}
-
-# If false, no module index is generated.
-html_use_modindex = False
-
-# If false, no index is generated.
-html_use_index = False
-
-# -- Options for LaTeX output --
-
-# Grouping the document tree into LaTeX files. List of tuples
-# (source start file, target name, title, author,
-# documentclass [howto/manual]).
-latex_documents = [(
-    'index', 'Setuptools.tex', 'Setuptools Documentation',
-    'The fellowship of the packaging', 'manual',
-)]
-=======
 master_doc = "index"
->>>>>>> b5fa6ad1
 
 link_files = {
     '../CHANGES.rst': dict(
@@ -165,7 +88,20 @@
 # Be strict about any broken references:
 nitpicky = True
 
-<<<<<<< HEAD
+# Ref: https://github.com/python-attrs/attrs/pull/571/files\
+#      #diff-85987f48f1258d9ee486e3191495582dR82
+default_role = 'any'
+
+# Custom sidebar templates, maps document names to template names.
+html_theme = 'alabaster'
+templates_path = ['_templates']
+html_sidebars = {'index': ['tidelift-sidebar.html']}
+
+# Add support for inline tabs
+extensions += ['sphinx_inline_tabs']
+
+# Support for distutils
+
 # Ref: https://stackoverflow.com/a/30624034/595220
 nitpick_ignore = [
     ('c:func', 'SHGetSpecialFolderPath'),  # ref to MS docs
@@ -202,26 +138,8 @@
     ('py:mod', 'docutils'),  # there's no Sphinx site documenting this
 ]
 
-
-=======
->>>>>>> b5fa6ad1
-# Ref: https://github.com/python-attrs/attrs/pull/571/files\
-#      #diff-85987f48f1258d9ee486e3191495582dR82
-default_role = 'any'
-
-<<<<<<< HEAD
-
 # Allow linking objects on other Sphinx sites seamlessly:
 intersphinx_mapping = {
     'python': ('https://docs.python.org/3', None),
     'python2': ('https://docs.python.org/2', None),
-}
-=======
-# Custom sidebar templates, maps document names to template names.
-html_theme = 'alabaster'
-templates_path = ['_templates']
-html_sidebars = {'index': ['tidelift-sidebar.html']}
-
-# Add support for inline tabs
-extensions += ['sphinx_inline_tabs']
->>>>>>> b5fa6ad1
+}