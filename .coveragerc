[run]
omit =
	# leading `*/` for pytest-dev/pytest-cov#456
	*/.tox/*
<<<<<<< HEAD
	*/_validate_pyproject/*  # generated code, tested in `validate-pyproject`
=======
	*/pep517-build-env-*
>>>>>>> e719f86c

[report]
show_missing = True<|MERGE_RESOLUTION|>--- conflicted
+++ resolved
@@ -2,11 +2,10 @@
 omit =
 	# leading `*/` for pytest-dev/pytest-cov#456
 	*/.tox/*
-<<<<<<< HEAD
+	*/pep517-build-env-*
+
+	# local
 	*/_validate_pyproject/*  # generated code, tested in `validate-pyproject`
-=======
-	*/pep517-build-env-*
->>>>>>> e719f86c
 
 [report]
 show_missing = True