[pytest]
norecursedirs=dist build .tox .eggs
addopts=
	--doctest-modules
	--doctest-glob=pkg_resources/api_tests.txt
	-r sxX
doctest_optionflags=ALLOW_UNICODE ELLIPSIS
filterwarnings=
	# Fail on warnings
	error

	## upstream
	# Suppress deprecation warning in flake8
	ignore:SelectableGroups dict interface is deprecated::flake8

	# shopkeep/pytest-black#55
	ignore:<class 'pytest_black.BlackItem'> is not using a cooperative constructor:pytest.PytestDeprecationWarning
	ignore:The \(fspath. py.path.local\) argument to BlackItem is deprecated.:pytest.PytestDeprecationWarning
	ignore:BlackItem is an Item subclass and should not be a collector:pytest.PytestWarning

	# tholo/pytest-flake8#83
	ignore:<class 'pytest_flake8.Flake8Item'> is not using a cooperative constructor:pytest.PytestDeprecationWarning
	ignore:The \(fspath. py.path.local\) argument to Flake8Item is deprecated.:pytest.PytestDeprecationWarning
	ignore:Flake8Item is an Item subclass and should not be a collector:pytest.PytestWarning

	# dbader/pytest-mypy#131
	ignore:The \(fspath. py.path.local\) argument to MypyFile is deprecated.:pytest.PytestDeprecationWarning
	## end upstream

	# https://github.com/pypa/setuptools/issues/1823
	ignore:bdist_wininst command is deprecated
	# Suppress this error; unimportant for CI tests
	ignore:Extraction path is writable by group/others:UserWarning
	# Suppress weird RuntimeWarning.
	ignore:Parent module 'setuptools' not found while handling absolute import:RuntimeWarning
	# Suppress use of bytes for filenames on Windows until fixed #2016
	ignore:The Windows bytes API has been deprecated:DeprecationWarning

	# https://github.com/pypa/setuptools/issues/2823
	ignore:setuptools.installer is deprecated.

	# https://github.com/pypa/setuptools/issues/917
	ignore:setup.py install is deprecated.
	ignore:easy_install command is deprecated.

	# https://github.com/pypa/setuptools/issues/2497
	ignore:.* is an invalid version and will not be supported::pkg_resources

	# https://github.com/pypa/setuptools/pull/2865#issuecomment-965700112
	# ideally would apply to Python 3.10+ when
	# SETUPTOOLS_USE_DISTUTILS=stdlib but for
	# https://github.com/pytest-dev/pytest/discussions/9296
	ignore:The distutils.sysconfig module is deprecated, use sysconfig instead
	ignore:The distutils package is deprecated.*

	# Workaround for pypa/setuptools#2868
	# ideally would apply to PyPy only but for
	# https://github.com/pytest-dev/pytest/discussions/9296
	ignore:Distutils was imported before setuptools
	ignore:Setuptools is replacing distutils

	# suppress warnings in deprecated msvc compilers
	ignore:msvc9?compiler is deprecated

<<<<<<< HEAD
	ignore:Support for .* in .pyproject.toml. is still .beta.
	ignore::setuptools.command.editable_wheel.InformationOnly
=======
	# ignore spurious and unactionable warnings
	ignore:The frontend.OptionParser class will be replaced by a subclass of argparse.ArgumentParser in Docutils 0.21 or later.:DeprecationWarning:
	ignore: The frontend.Option class will be removed in Docutils 0.21 or later.:DeprecationWarning:

	# suppress warnings in deprecated compilers
	ignore:(bcpp|msvc9?)compiler is deprecated
>>>>>>> 22b9bcf2
<|MERGE_RESOLUTION|>--- conflicted
+++ resolved
@@ -60,16 +60,7 @@
 	ignore:Setuptools is replacing distutils
 
 	# suppress warnings in deprecated msvc compilers
-	ignore:msvc9?compiler is deprecated
+	ignore:(bcpp|msvc9?)compiler is deprecated
 
-<<<<<<< HEAD
 	ignore:Support for .* in .pyproject.toml. is still .beta.
-	ignore::setuptools.command.editable_wheel.InformationOnly
-=======
-	# ignore spurious and unactionable warnings
-	ignore:The frontend.OptionParser class will be replaced by a subclass of argparse.ArgumentParser in Docutils 0.21 or later.:DeprecationWarning:
-	ignore: The frontend.Option class will be removed in Docutils 0.21 or later.:DeprecationWarning:
-
-	# suppress warnings in deprecated compilers
-	ignore:(bcpp|msvc9?)compiler is deprecated
->>>>>>> 22b9bcf2
+	ignore::setuptools.command.editable_wheel.InformationOnly